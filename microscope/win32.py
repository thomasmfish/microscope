--- conflicted
+++ resolved
@@ -1,102 +1,3 @@
-<<<<<<< HEAD
-#!/usr/bin/python
-"""Win32 specific microscope classes.
-"""
-import os
-import sys
-
-try:
-    import win32api
-except:
-    # Add executable path to DLL search PATH.
-    os.environ['PATH'] += ';' + os.path.split(sys.executable)[0]
-    import win32api
-
-import multiprocessing
-import servicemanager
-import win32api
-import win32event
-from win32process import DETACHED_PROCESS, CREATE_NEW_PROCESS_GROUP, CREATE_NEW_CONSOLE
-import win32serviceutil
-import win32service
-
-class MicroscopeWindowsService(win32serviceutil.ServiceFramework):
-    """ Serves microscope devices via a Windows service.
-
-    Win32 service manipulation relies on fetching _svc_name_ without
-    instantiating any object, so _svc_name_ must be a class
-    attribute. This means that only one MicroscopeService may be
-    installed on any one system, and will be responsible for serving
-    all microscope devices on that system.
-    """
-    _svc_name_ = 'MicroscopeService'
-    _svc_display_name_ = 'Microscope device servers'
-    _svc_description_ = 'Serves microscope devices.'
-
-    @classmethod
-    def set_config_file(cls, path):
-        win32serviceutil.SetServiceCustomOption(cls._svc_name_,
-                                                'config',
-                                                os.path.abspath(path))
-
-    @classmethod
-    def get_config_file(cls):
-        return win32serviceutil.GetServiceCustomOption(cls._svc_name_, 'config')
-
-
-    def log(self, message, error=False):
-        if error:
-            logFunc = servicemanager.LogErrorMsg
-        else:
-            logFunc = servicemanager.LogInfoMsg
-        logFunc("%s: %s" % (self._svc_name_, message))
-
-
-    def __init__(self, args):
-        # Initialise service framework.
-        win32serviceutil.ServiceFramework.__init__(self, args)
-        self.stop_event = multiprocessing.Event()
-
-
-    def SvcDoRun(self):
-        configfile = win32serviceutil.GetServiceCustomOption(self._svc_name_, 'config')
-        os.chdir(os.path.dirname(configfile))
-        self.log("Using config file %s." % configfile)
-        self.log("Logging at %s." % os.getcwd())
-        self.ReportServiceStatus(win32service.SERVICE_RUNNING)
-
-        from microscope.deviceserver import serve_devices, validate_devices
-        try:
-            devices = validate_devices(configfile)
-            serve_devices(devices, self.stop_event)
-        except Exception as e:
-            servicemanager.LogErrorMsg(str(e))
-            # Exit with non-zero error code so Windows will attempt to restart.
-            sys.exit(-1)
-        self.log('Service shutdown complete.')
-        self.ReportServiceStatus(win32service.SERVICE_STOPPED)
-
-
-    def SvcStop(self):
-        self.ReportServiceStatus(win32service.SERVICE_STOP_PENDING)
-        self.stop_event.set()
-
-
-def handle_command_line():
-    if len(sys.argv) == 1:
-        print("\nNo action specified.\n", file=sys.stderr)
-        sys.exit(1)
-    if sys.argv[1].lower() in ['install', 'update']:
-        if len(sys.argv) == 2:
-            print("\nNo config file specified.\n")
-            sys.exit(1)
-        configfile = sys.argv.pop()
-        win32serviceutil.HandleCommandLine(MicroscopeWindowsService)
-        # Set persistent data on service
-        MicroscopeWindowsService.set_config_file(configfile)
-    else:
-        win32serviceutil.HandleCommandLine(MicroscopeWindowsService)
-=======
 #!/usr/bin/env python3
 
 ## Copyright (C) 2020 Mick Phillips <mick.phillips@gmail.com>
@@ -240,5 +141,4 @@
 
 
 if __name__ == "__main__":
-    handle_command_line()
->>>>>>> 95322a53
+    handle_command_line()