--- conflicted
+++ resolved
@@ -1,8 +1,8 @@
-<<<<<<< HEAD
-#!/usr/bin/env python
-# -*- coding: utf-8 -*-
-
-## Copyright (C) 2019 Mick Phillips <mick.phillips@gmail.com>
+#!/usr/bin/env python3
+
+## Copyright (C) 2020 Mick Phillips <mick.phillips@gmail.com>
+##
+## This file is part of Microscope.
 ##
 ## Microscope is free software: you can redistribute it and/or modify
 ## it under the terms of the GNU General Public License as published by
@@ -17,7 +17,7 @@
 ## You should have received a copy of the GNU General Public License
 ## along with Microscope.  If not, see <http://www.gnu.org/licenses/>.
 
-"""A microscope interface to Linkam stages. 
+"""A microscope interface to Linkam stages.
 
 This module requires the LinkamSDK library and a license file, available
 from Linkam Scientific Instruments.
@@ -25,18 +25,28 @@
 Currently, this module supports on the the correlative microscopy stage,
 but should be readily extensible to support other Linkam stages.
 
-NOTE: this module does not run correctly with python optimisations in
-use. When invoked with python -O, there seem to be issues with accessing
-ctypes objects.
-  * get_status() throws AttributeError "c_ulonglong has no attribute 'flags'";
-  * get_id returns an empty string, not the device serial number."""
+.. note::
+
+    This module does not run correctly with python optimisations in
+    use.  When invoked with `python -O`, there seem to be issues with
+    accessing ctypes objects.
+
+* `get_status()` throws `AttributeError` "c_ulonglong has no attribute 'flags'";
+* `get_id` returns an empty string, not the device serial number.
+"""
 
 import ctypes
-from ctypes import addressof, byref, POINTER
+import datetime
+import os
+import os.path
+import threading
+import time
+from ctypes import POINTER, byref
 from enum import Enum, IntEnum
-from microscope import devices
-from microscope.devices import Setting
-import datetime, time
+
+import microscope
+import microscope.abc
+
 
 _max_version_length = 20
 
@@ -55,10 +65,11 @@
 _float32_t = ctypes.c_float
 _CommsHandle = ctypes.c_uint64
 
+
 class _CommsInfo(ctypes.Structure):
     """CommsInfo struct from C headers"""
-    _fields_ = [("type", ctypes.c_uint),
-                ("info", ctypes.c_char * 124)]
+
+    _fields_ = [("type", ctypes.c_uint), ("info", ctypes.c_char * 124)]
 
     @property
     def view_of_info(self):
@@ -73,32 +84,39 @@
         if ptype is None:
             return self.info
         else:
-            offset = getattr(_CommsInfo, 'info').offset
-            return _USBCommsInfo.from_buffer(self, getattr(_CommsInfo, 'info').offset)
+            offset = getattr(_CommsInfo, "info").offset
+            return _USBCommsInfo.from_buffer(self, offset)
 
 
 class _SerialCommsInfo(ctypes.Structure):
     """SerialCommsInfo struct from C headers"""
-    _fields_ = [("port", ctypes.c_char * 64),
-                ("baudrate", ctypes.c_uint32), 
-                ("bytesize", ctypes.c_uint),
-                ("parity", ctypes.c_uint),
-                ("stopbits", ctypes.c_uint),
-                ("flowcontrol", ctypes.c_uint),
-                ("timeout", ctypes.c_uint32),
-                ("padding", ctypes.c_uint8 * 36)]
+
+    _fields_ = [
+        ("port", ctypes.c_char * 64),
+        ("baudrate", ctypes.c_uint32),
+        ("bytesize", ctypes.c_uint),
+        ("parity", ctypes.c_uint),
+        ("stopbits", ctypes.c_uint),
+        ("flowcontrol", ctypes.c_uint),
+        ("timeout", ctypes.c_uint32),
+        ("padding", ctypes.c_uint8 * 36),
+    ]
 
 
 class _USBCommsInfo(ctypes.Structure):
     """USBCommsInfo struct from C headers"""
-    _fields_ = [("vendorID", ctypes.c_uint16), 
-                ("productID", ctypes.c_uint16),
-                ("serialNumber", ctypes.c_char * 17),
-                ("padding", ctypes.c_uint8 * 83)] 
+
+    _fields_ = [
+        ("vendorID", ctypes.c_uint16),
+        ("productID", ctypes.c_uint16),
+        ("serialNumber", ctypes.c_char * 17),
+        ("padding", ctypes.c_uint8 * 83),
+    ]
 
 
 class _StageGroup(Enum):
     """StageGroup enum from C headers"""
+
     START = 0x0000
     Standard = 0x0000
     Peltier = 0x0001
@@ -122,461 +140,482 @@
 
 class _StageConfigFlags(ctypes.Structure):
     """StageConfig.flags struct from C headers"""
-    _fields_ = [("standardStage", ctypes.c_uint, 1),
-                ("highTempStage", ctypes.c_uint, 1),
-                ("peltierStage", ctypes.c_uint, 1),
-                ("gradedStage", ctypes.c_uint, 1),
-                ("tensileStage", ctypes.c_uint, 1),
-                ("dscStage", ctypes.c_uint, 1),
-                ("warmStage", ctypes.c_uint, 1),
-                ("itoStage", ctypes.c_uint, 1),
-                ("css450Stage", ctypes.c_uint, 1),
-                ("correlativeStage", ctypes.c_uint, 1),
-                ("unused10", ctypes.c_uint, 1),
-                ("unused11", ctypes.c_uint, 1),
-                ("unused12", ctypes.c_uint, 1),
-                ("unused13", ctypes.c_uint, 1),
-                ("unused14", ctypes.c_uint, 1),
-                ("unused15", ctypes.c_uint, 1),
-                ("unused16", ctypes.c_uint, 1),
-                ("unused17", ctypes.c_uint, 1),
-                ("unused18", ctypes.c_uint, 1),
-                ("unused19", ctypes.c_uint, 1),
-                ("unused20", ctypes.c_uint, 1),
-                ("coolingManual", ctypes.c_uint, 1),
-                ("coolingAutomatic", ctypes.c_uint, 1),
-                ("coolingDual", ctypes.c_uint, 1),
-                ("coolingDualSpeedIndependent", ctypes.c_uint, 1),
-                ("unused25", ctypes.c_uint, 1),
-                ("heater1", ctypes.c_uint, 1),
-                ("heater1TempCtrl", ctypes.c_uint, 1),
-                ("heater1TempCtrlProbe", ctypes.c_uint, 1),
-                ("unused29", ctypes.c_uint, 1),
-                ("unused30", ctypes.c_uint, 1),
-                ("unused31", ctypes.c_uint, 1),
-                ("unused32", ctypes.c_uint, 1),
-                ("unused33", ctypes.c_uint, 1),
-                ("unused34", ctypes.c_uint, 1),
-                ("unused35", ctypes.c_uint, 1),
-                ("heater2", ctypes.c_uint, 1),
-                ("heater12IndependentLimits", ctypes.c_uint, 1),
-                ("unused38", ctypes.c_uint, 1),
-                ("unused39", ctypes.c_uint, 1),
-                ("unused40", ctypes.c_uint, 1),
-                ("unused41", ctypes.c_uint, 1),
-                ("unused42", ctypes.c_uint, 1),
-                ("unused43", ctypes.c_uint, 1),
-                ("unused44", ctypes.c_uint, 1),
-                ("unused45", ctypes.c_uint, 1),
-                ("waterCoolingSensorFitted", ctypes.c_uint, 1),
-                ("home", ctypes.c_uint, 1),
-                ("supportsVacuum", ctypes.c_uint, 1),
-                ("motorX", ctypes.c_uint, 1),
-                ("motorY", ctypes.c_uint, 1),
-                ("motorZ", ctypes.c_uint, 1),
-                ("supportsHumidity", ctypes.c_uint, 1),
-                ("unused53", ctypes.c_uint, 1),
-                ("unused54", ctypes.c_uint, 1),
-                ("unused55", ctypes.c_uint, 1),
-                ("unused56", ctypes.c_uint, 1),
-                ("unused57", ctypes.c_uint, 1),
-                ("unused58", ctypes.c_uint, 1),
-                ("unused59", ctypes.c_uint, 1),
-                ("unused60", ctypes.c_uint, 1),
-                ("unused61", ctypes.c_uint, 1),
-                ("unused62", ctypes.c_uint, 1),
-                ("unused63", ctypes.c_uint, 1),]
+
+    _fields_ = [
+        ("standardStage", ctypes.c_uint, 1),
+        ("highTempStage", ctypes.c_uint, 1),
+        ("peltierStage", ctypes.c_uint, 1),
+        ("gradedStage", ctypes.c_uint, 1),
+        ("tensileStage", ctypes.c_uint, 1),
+        ("dscStage", ctypes.c_uint, 1),
+        ("warmStage", ctypes.c_uint, 1),
+        ("itoStage", ctypes.c_uint, 1),
+        ("css450Stage", ctypes.c_uint, 1),
+        ("correlativeStage", ctypes.c_uint, 1),
+        ("unused10", ctypes.c_uint, 1),
+        ("unused11", ctypes.c_uint, 1),
+        ("unused12", ctypes.c_uint, 1),
+        ("unused13", ctypes.c_uint, 1),
+        ("unused14", ctypes.c_uint, 1),
+        ("unused15", ctypes.c_uint, 1),
+        ("unused16", ctypes.c_uint, 1),
+        ("unused17", ctypes.c_uint, 1),
+        ("unused18", ctypes.c_uint, 1),
+        ("unused19", ctypes.c_uint, 1),
+        ("unused20", ctypes.c_uint, 1),
+        ("coolingManual", ctypes.c_uint, 1),
+        ("coolingAutomatic", ctypes.c_uint, 1),
+        ("coolingDual", ctypes.c_uint, 1),
+        ("coolingDualSpeedIndependent", ctypes.c_uint, 1),
+        ("unused25", ctypes.c_uint, 1),
+        ("heater1", ctypes.c_uint, 1),
+        ("heater1TempCtrl", ctypes.c_uint, 1),
+        ("heater1TempCtrlProbe", ctypes.c_uint, 1),
+        ("unused29", ctypes.c_uint, 1),
+        ("unused30", ctypes.c_uint, 1),
+        ("unused31", ctypes.c_uint, 1),
+        ("unused32", ctypes.c_uint, 1),
+        ("unused33", ctypes.c_uint, 1),
+        ("unused34", ctypes.c_uint, 1),
+        ("unused35", ctypes.c_uint, 1),
+        ("heater2", ctypes.c_uint, 1),
+        ("heater12IndependentLimits", ctypes.c_uint, 1),
+        ("unused38", ctypes.c_uint, 1),
+        ("unused39", ctypes.c_uint, 1),
+        ("unused40", ctypes.c_uint, 1),
+        ("unused41", ctypes.c_uint, 1),
+        ("unused42", ctypes.c_uint, 1),
+        ("unused43", ctypes.c_uint, 1),
+        ("unused44", ctypes.c_uint, 1),
+        ("unused45", ctypes.c_uint, 1),
+        ("waterCoolingSensorFitted", ctypes.c_uint, 1),
+        ("home", ctypes.c_uint, 1),
+        ("supportsVacuum", ctypes.c_uint, 1),
+        ("motorX", ctypes.c_uint, 1),
+        ("motorY", ctypes.c_uint, 1),
+        ("motorZ", ctypes.c_uint, 1),
+        ("supportsHumidity", ctypes.c_uint, 1),
+        ("unused53", ctypes.c_uint, 1),
+        ("unused54", ctypes.c_uint, 1),
+        ("unused55", ctypes.c_uint, 1),
+        ("unused56", ctypes.c_uint, 1),
+        ("unused57", ctypes.c_uint, 1),
+        ("unused58", ctypes.c_uint, 1),
+        ("unused59", ctypes.c_uint, 1),
+        ("unused60", ctypes.c_uint, 1),
+        ("unused61", ctypes.c_uint, 1),
+        ("unused62", ctypes.c_uint, 1),
+        ("unused63", ctypes.c_uint, 1),
+    ]
 
 
 class _StageConfig(ctypes.Union):
     """StageConfig union from C headers."""
-    _fields_ = [("flags", _StageConfigFlags),
-                ("value", _uint64_t)]
-
-
-class _CMSStatusFlags(ctypes.Structure): 
+
+    _fields_ = [("flags", _StageConfigFlags), ("value", _uint64_t)]
+
+
+class _CMSStatusFlags(ctypes.Structure):
     """CMSStatus.flags struct from C headers"""
-    _fields_ = [("on", ctypes.c_uint, 1),
-                ("onNoLN2", ctypes.c_uint, 1),
-                ("prime", ctypes.c_uint, 1),
-                ("autoTopUp", ctypes.c_uint, 1),
-                ("warmingUp", ctypes.c_uint, 1),
-                ("WarmingUpFromCupboard", ctypes.c_uint, 1),
-                ("unused6", ctypes.c_uint, 1),
-                ("unused7", ctypes.c_uint, 1),
-                ("light", ctypes.c_uint, 1),
-                ("sampleDewarFillSignal", ctypes.c_uint, 1),
-                ("mainDewarFillSignal", ctypes.c_uint, 1),
-                ("unused11", ctypes.c_uint, 1),
-                ("unused12", ctypes.c_uint, 1),
-                ("unused13", ctypes.c_uint, 1),
-                ("unused14", ctypes.c_uint, 1),
-                ("unused15", ctypes.c_uint, 1),
-                ("unused16", ctypes.c_uint, 1),
-                ("unused17", ctypes.c_uint, 1),
-                ("unused18", ctypes.c_uint, 1),
-                ("unused19", ctypes.c_uint, 1),
-                ("unused20", ctypes.c_uint, 1),
-                ("unused21", ctypes.c_uint, 1),
-                ("unused22", ctypes.c_uint, 1),
-                ("unused23", ctypes.c_uint, 1),
-                ("unused24", ctypes.c_uint, 1),
-                ("unused25", ctypes.c_uint, 1),
-                ("unused26", ctypes.c_uint, 1),
-                ("unused27", ctypes.c_uint, 1),
-                ("unused28", ctypes.c_uint, 1),
-                ("unused29", ctypes.c_uint, 1),
-                ("unused30", ctypes.c_uint, 1),
-                ("unused31", ctypes.c_uint, 1) ]
+
+    _fields_ = [
+        ("on", ctypes.c_uint, 1),
+        ("onNoLN2", ctypes.c_uint, 1),
+        ("prime", ctypes.c_uint, 1),
+        ("autoTopUp", ctypes.c_uint, 1),
+        ("warmingUp", ctypes.c_uint, 1),
+        ("WarmingUpFromCupboard", ctypes.c_uint, 1),
+        ("unused6", ctypes.c_uint, 1),
+        ("unused7", ctypes.c_uint, 1),
+        ("light", ctypes.c_uint, 1),
+        ("sampleDewarFillSignal", ctypes.c_uint, 1),
+        ("mainDewarFillSignal", ctypes.c_uint, 1),
+        ("unused11", ctypes.c_uint, 1),
+        ("unused12", ctypes.c_uint, 1),
+        ("unused13", ctypes.c_uint, 1),
+        ("unused14", ctypes.c_uint, 1),
+        ("unused15", ctypes.c_uint, 1),
+        ("unused16", ctypes.c_uint, 1),
+        ("unused17", ctypes.c_uint, 1),
+        ("unused18", ctypes.c_uint, 1),
+        ("unused19", ctypes.c_uint, 1),
+        ("unused20", ctypes.c_uint, 1),
+        ("unused21", ctypes.c_uint, 1),
+        ("unused22", ctypes.c_uint, 1),
+        ("unused23", ctypes.c_uint, 1),
+        ("unused24", ctypes.c_uint, 1),
+        ("unused25", ctypes.c_uint, 1),
+        ("unused26", ctypes.c_uint, 1),
+        ("unused27", ctypes.c_uint, 1),
+        ("unused28", ctypes.c_uint, 1),
+        ("unused29", ctypes.c_uint, 1),
+        ("unused30", ctypes.c_uint, 1),
+        ("unused31", ctypes.c_uint, 1),
+    ]
 
 
 class _CMSStatus(ctypes.Union):
     """CMSStatus union from C headers"""
-    _fields_ = [("flags", _CMSStatusFlags),
-                ("value", _uint32_t)]
+
+    _fields_ = [("flags", _CMSStatusFlags), ("value", _uint32_t)]
 
 
 class _CMSErrorFlags(ctypes.Structure):
     """CMSError.flags struct from C headers"""
-    _fields_ = [("mainSensorOC", ctypes.c_uint, 1),
-                ("mainSensorOver", ctypes.c_uint, 1),
-                ("ln2SwitchSensorOC", ctypes.c_uint, 1),
-                ("ln2SwitchSensorOver", ctypes.c_uint, 1),
-                ("dewarSensorOC", ctypes.c_uint, 1),
-                ("dewarSensorOver", ctypes.c_uint, 1),
-                ("baseSensorOC", ctypes.c_uint, 1),
-                ("baseSensorOver", ctypes.c_uint, 1),
-                ("dewarEmpty", ctypes.c_uint, 1),
-                ("motorPosnError", ctypes.c_uint, 1),
-                ("unused10", ctypes.c_uint, 1),
-                ("unused11", ctypes.c_uint, 1),
-                ("unused12", ctypes.c_uint, 1),
-                ("unused13", ctypes.c_uint, 1),
-                ("unused14", ctypes.c_uint, 1),
-                ("unused15", ctypes.c_uint, 1),
-                ("unused16", ctypes.c_uint, 1),
-                ("unused17", ctypes.c_uint, 1),
-                ("unused18", ctypes.c_uint, 1),
-                ("unused19", ctypes.c_uint, 1),
-                ("unused20", ctypes.c_uint, 1),
-                ("unused21", ctypes.c_uint, 1),
-                ("unused22", ctypes.c_uint, 1),
-                ("unused23", ctypes.c_uint, 1),
-                ("unused24", ctypes.c_uint, 1),
-                ("unused25", ctypes.c_uint, 1),
-                ("unused26", ctypes.c_uint, 1),
-                ("unused27", ctypes.c_uint, 1),
-                ("unused28", ctypes.c_uint, 1),
-                ("unused29", ctypes.c_uint, 1),
-                ("unused30", ctypes.c_uint, 1),
-                ("unused31", ctypes.c_uint, 1) ]
- 
+
+    _fields_ = [
+        ("mainSensorOC", ctypes.c_uint, 1),
+        ("mainSensorOver", ctypes.c_uint, 1),
+        ("ln2SwitchSensorOC", ctypes.c_uint, 1),
+        ("ln2SwitchSensorOver", ctypes.c_uint, 1),
+        ("dewarSensorOC", ctypes.c_uint, 1),
+        ("dewarSensorOver", ctypes.c_uint, 1),
+        ("baseSensorOC", ctypes.c_uint, 1),
+        ("baseSensorOver", ctypes.c_uint, 1),
+        ("dewarEmpty", ctypes.c_uint, 1),
+        ("motorPosnError", ctypes.c_uint, 1),
+        ("unused10", ctypes.c_uint, 1),
+        ("unused11", ctypes.c_uint, 1),
+        ("unused12", ctypes.c_uint, 1),
+        ("unused13", ctypes.c_uint, 1),
+        ("unused14", ctypes.c_uint, 1),
+        ("unused15", ctypes.c_uint, 1),
+        ("unused16", ctypes.c_uint, 1),
+        ("unused17", ctypes.c_uint, 1),
+        ("unused18", ctypes.c_uint, 1),
+        ("unused19", ctypes.c_uint, 1),
+        ("unused20", ctypes.c_uint, 1),
+        ("unused21", ctypes.c_uint, 1),
+        ("unused22", ctypes.c_uint, 1),
+        ("unused23", ctypes.c_uint, 1),
+        ("unused24", ctypes.c_uint, 1),
+        ("unused25", ctypes.c_uint, 1),
+        ("unused26", ctypes.c_uint, 1),
+        ("unused27", ctypes.c_uint, 1),
+        ("unused28", ctypes.c_uint, 1),
+        ("unused29", ctypes.c_uint, 1),
+        ("unused30", ctypes.c_uint, 1),
+        ("unused31", ctypes.c_uint, 1),
+    ]
+
 
 class _CMSError(ctypes.Union):
     """CMSError union from C headers"""
-    _fields_ = [("flags", _CMSErrorFlags),
-                ("value", _uint32_t)]
+
+    _fields_ = [("flags", _CMSErrorFlags), ("value", _uint32_t)]
 
 
 class _ConnectionStatusFlags(ctypes.Structure):
     """ConnectionStatus.flags structure from C headers"""
-    _fields_ = [("connected", ctypes.c_uint, 1),
-                ("errorNoDeviceFound", ctypes.c_uint, 1),
-                ("errorMultipleDevicesFound", ctypes.c_uint, 1),
-                ("errorTimeout", ctypes.c_uint, 1),
-                ("errorHandleRegistrationFailed", ctypes.c_uint, 1),
-                ("errorAllocationFailed", ctypes.c_uint, 1),
-                ("errorSerialNumberRequired", ctypes.c_uint, 1),
-                ("errorAlreadyOpen", ctypes.c_uint, 1),
-                ("errorPropertiesIncorrect", ctypes.c_uint, 1),
-                ("errorPortConfig", ctypes.c_uint, 1),
-                ("errorCommsStreams", ctypes.c_uint, 1),
-                ("errorUnhandled", ctypes.c_uint, 1),
-                ("unused12", ctypes.c_uint, 1),
-                ("unused13", ctypes.c_uint, 1),
-                ("unused14", ctypes.c_uint, 1),
-                ("unused15", ctypes.c_uint, 1),
-                ("unused16", ctypes.c_uint, 1),
-                ("unused17", ctypes.c_uint, 1),
-                ("unused18", ctypes.c_uint, 1),
-                ("unused19", ctypes.c_uint, 1),
-                ("unused20", ctypes.c_uint, 1),
-                ("unused21", ctypes.c_uint, 1),
-                ("unused22", ctypes.c_uint, 1),
-                ("unused23", ctypes.c_uint, 1),
-                ("unused24", ctypes.c_uint, 1),
-                ("unused25", ctypes.c_uint, 1),
-                ("unused26", ctypes.c_uint, 1),
-                ("unused27", ctypes.c_uint, 1),
-                ("unused28", ctypes.c_uint, 1),
-                ("unused29", ctypes.c_uint, 1),
-                ("unused30", ctypes.c_uint, 1),
-                ("unused31", ctypes.c_uint, 1) ]
+
+    _fields_ = [
+        ("connected", ctypes.c_uint, 1),
+        ("errorNoDeviceFound", ctypes.c_uint, 1),
+        ("errorMultipleDevicesFound", ctypes.c_uint, 1),
+        ("errorTimeout", ctypes.c_uint, 1),
+        ("errorHandleRegistrationFailed", ctypes.c_uint, 1),
+        ("errorAllocationFailed", ctypes.c_uint, 1),
+        ("errorSerialNumberRequired", ctypes.c_uint, 1),
+        ("errorAlreadyOpen", ctypes.c_uint, 1),
+        ("errorPropertiesIncorrect", ctypes.c_uint, 1),
+        ("errorPortConfig", ctypes.c_uint, 1),
+        ("errorCommsStreams", ctypes.c_uint, 1),
+        ("errorUnhandled", ctypes.c_uint, 1),
+        ("unused12", ctypes.c_uint, 1),
+        ("unused13", ctypes.c_uint, 1),
+        ("unused14", ctypes.c_uint, 1),
+        ("unused15", ctypes.c_uint, 1),
+        ("unused16", ctypes.c_uint, 1),
+        ("unused17", ctypes.c_uint, 1),
+        ("unused18", ctypes.c_uint, 1),
+        ("unused19", ctypes.c_uint, 1),
+        ("unused20", ctypes.c_uint, 1),
+        ("unused21", ctypes.c_uint, 1),
+        ("unused22", ctypes.c_uint, 1),
+        ("unused23", ctypes.c_uint, 1),
+        ("unused24", ctypes.c_uint, 1),
+        ("unused25", ctypes.c_uint, 1),
+        ("unused26", ctypes.c_uint, 1),
+        ("unused27", ctypes.c_uint, 1),
+        ("unused28", ctypes.c_uint, 1),
+        ("unused29", ctypes.c_uint, 1),
+        ("unused30", ctypes.c_uint, 1),
+        ("unused31", ctypes.c_uint, 1),
+    ]
 
 
 class _ConnectionStatus(ctypes.Union):
     """ConnectionStatus union from C headers"""
-    _fields_ = [("flags", _ConnectionStatusFlags), 
-                ("value", _uint32_t)]
+
+    _fields_ = [("flags", _ConnectionStatusFlags), ("value", _uint32_t)]
 
 
 class _ControllerStatusFlags(ctypes.Structure):
     """ControllerStatus.flags struct from C headers"""
-    _fields_ = [("controllerError", ctypes.c_uint, 1),
-                ("heater1RampSetPoint", ctypes.c_uint, 1),
-                ("heater1Started", ctypes.c_uint, 1),
-                ("heater2RampSetPoint", ctypes.c_uint, 1),
-                ("heater2Started", ctypes.c_uint, 1),
-                ("vacuumRampSetPoint", ctypes.c_uint, 1),
-                ("vacuumCtrlStarted", ctypes.c_uint, 1),
-                ("vacuumValveClosed", ctypes.c_uint, 1),
-                ("vacuumValveOpen", ctypes.c_uint, 1),
-                ("humidityRampSetPoint", ctypes.c_uint, 1),
-                ("humidityCtrlStarted", ctypes.c_uint, 1),
-                ("lnpCoolingPumpOn", ctypes.c_uint, 1),
-                ("lnpCoolingPumpAuto", ctypes.c_uint, 1),
-                ("unused13", ctypes.c_uint, 1),
-                ("HumidityDesiccantConditioning", ctypes.c_uint, 1),
-                ("unused15", ctypes.c_uint, 1),
-                ("unused16", ctypes.c_uint, 1),
-                ("unused17", ctypes.c_uint, 1),
-                ("unused18", ctypes.c_uint, 1),
-                ("unused19", ctypes.c_uint, 1),
-                ("unused20", ctypes.c_uint, 1),
-                ("unused21", ctypes.c_uint, 1),
-                ("unused22", ctypes.c_uint, 1),
-                ("unused23", ctypes.c_uint, 1),
-                ("unused24", ctypes.c_uint, 1),
-                ("unused25", ctypes.c_uint, 1),
-                ("unused26", ctypes.c_uint, 1),
-                ("unused27", ctypes.c_uint, 1),
-                ("unused28", ctypes.c_uint, 1),
-                ("unused29", ctypes.c_uint, 1),
-                ("unused30", ctypes.c_uint, 1),
-                ("unused31", ctypes.c_uint, 1),
-                ("unused32", ctypes.c_uint, 1),
-                ("unused33", ctypes.c_uint, 1),
-                ("unused34", ctypes.c_uint, 1),
-                ("unused35", ctypes.c_uint, 1),
-                ("unused36", ctypes.c_uint, 1),
-                ("unused37", ctypes.c_uint, 1),
-                ("unused38", ctypes.c_uint, 1),
-                ("unused39", ctypes.c_uint, 1),
-                ("unused40", ctypes.c_uint, 1),
-                ("motorTravelMinX", ctypes.c_uint, 1),
-                ("motorTravelMaxX", ctypes.c_uint, 1),
-                ("motorStoppedX", ctypes.c_uint, 1),
-                ("motorTravelMinY", ctypes.c_uint, 1),
-                ("motorTravelMaxY", ctypes.c_uint, 1),
-                ("motorStoppedY", ctypes.c_uint, 1),
-                ("motorTravelMinZ", ctypes.c_uint, 1),
-                ("motorTravelMaxZ", ctypes.c_uint, 1),
-                ("motorStoppedZ", ctypes.c_uint, 1),
-                ("sampleCal", ctypes.c_uint, 1),
-                ("motorDistanceCalTST", ctypes.c_uint, 1),
-                ("cssRotMotorStopped", ctypes.c_uint, 1),
-                ("cssGapMotorStopped", ctypes.c_uint, 1),
-                ("cssLidOn", ctypes.c_uint, 1),
-                ("cssRefLimit", ctypes.c_uint, 1),
-                ("cssZeroLimit", ctypes.c_uint, 1),
-                ("unused57", ctypes.c_uint, 1),
-                ("unused58", ctypes.c_uint, 1),
-                ("unused59", ctypes.c_uint, 1),
-                ("unused60", ctypes.c_uint, 1),
-                ("unused61", ctypes.c_uint, 1),
-                ("unused62", ctypes.c_uint, 1),
-                ("unused63", ctypes.c_uint, 1),]
-        
+
+    _fields_ = [
+        ("controllerError", ctypes.c_uint, 1),
+        ("heater1RampSetPoint", ctypes.c_uint, 1),
+        ("heater1Started", ctypes.c_uint, 1),
+        ("heater2RampSetPoint", ctypes.c_uint, 1),
+        ("heater2Started", ctypes.c_uint, 1),
+        ("vacuumRampSetPoint", ctypes.c_uint, 1),
+        ("vacuumCtrlStarted", ctypes.c_uint, 1),
+        ("vacuumValveClosed", ctypes.c_uint, 1),
+        ("vacuumValveOpen", ctypes.c_uint, 1),
+        ("humidityRampSetPoint", ctypes.c_uint, 1),
+        ("humidityCtrlStarted", ctypes.c_uint, 1),
+        ("lnpCoolingPumpOn", ctypes.c_uint, 1),
+        ("lnpCoolingPumpAuto", ctypes.c_uint, 1),
+        ("unused13", ctypes.c_uint, 1),
+        ("HumidityDesiccantConditioning", ctypes.c_uint, 1),
+        ("unused15", ctypes.c_uint, 1),
+        ("unused16", ctypes.c_uint, 1),
+        ("unused17", ctypes.c_uint, 1),
+        ("unused18", ctypes.c_uint, 1),
+        ("unused19", ctypes.c_uint, 1),
+        ("unused20", ctypes.c_uint, 1),
+        ("unused21", ctypes.c_uint, 1),
+        ("unused22", ctypes.c_uint, 1),
+        ("unused23", ctypes.c_uint, 1),
+        ("unused24", ctypes.c_uint, 1),
+        ("unused25", ctypes.c_uint, 1),
+        ("unused26", ctypes.c_uint, 1),
+        ("unused27", ctypes.c_uint, 1),
+        ("unused28", ctypes.c_uint, 1),
+        ("unused29", ctypes.c_uint, 1),
+        ("unused30", ctypes.c_uint, 1),
+        ("unused31", ctypes.c_uint, 1),
+        ("unused32", ctypes.c_uint, 1),
+        ("unused33", ctypes.c_uint, 1),
+        ("unused34", ctypes.c_uint, 1),
+        ("unused35", ctypes.c_uint, 1),
+        ("unused36", ctypes.c_uint, 1),
+        ("unused37", ctypes.c_uint, 1),
+        ("unused38", ctypes.c_uint, 1),
+        ("unused39", ctypes.c_uint, 1),
+        ("unused40", ctypes.c_uint, 1),
+        ("motorTravelMinX", ctypes.c_uint, 1),
+        ("motorTravelMaxX", ctypes.c_uint, 1),
+        ("motorStoppedX", ctypes.c_uint, 1),
+        ("motorTravelMinY", ctypes.c_uint, 1),
+        ("motorTravelMaxY", ctypes.c_uint, 1),
+        ("motorStoppedY", ctypes.c_uint, 1),
+        ("motorTravelMinZ", ctypes.c_uint, 1),
+        ("motorTravelMaxZ", ctypes.c_uint, 1),
+        ("motorStoppedZ", ctypes.c_uint, 1),
+        ("sampleCal", ctypes.c_uint, 1),
+        ("motorDistanceCalTST", ctypes.c_uint, 1),
+        ("cssRotMotorStopped", ctypes.c_uint, 1),
+        ("cssGapMotorStopped", ctypes.c_uint, 1),
+        ("cssLidOn", ctypes.c_uint, 1),
+        ("cssRefLimit", ctypes.c_uint, 1),
+        ("cssZeroLimit", ctypes.c_uint, 1),
+        ("unused57", ctypes.c_uint, 1),
+        ("unused58", ctypes.c_uint, 1),
+        ("unused59", ctypes.c_uint, 1),
+        ("unused60", ctypes.c_uint, 1),
+        ("unused61", ctypes.c_uint, 1),
+        ("unused62", ctypes.c_uint, 1),
+        ("unused63", ctypes.c_uint, 1),
+    ]
+
 
 class _ControllerStatus(ctypes.Union):
     """ControllerStatus union from C headers"""
-    _fields_ = [("flags", _ControllerStatusFlags), 
-                ("value", _uint64_t)]
+
+    _fields_ = [("flags", _ControllerStatusFlags), ("value", _uint64_t)]
 
 
 class _MDSStatusFlags(ctypes.Structure):
     """MDSStatus.flags struct from C headers"""
-    _fields_ = [("xMinLimit", ctypes.c_uint, 1),
-                ("xMaxLimit", ctypes.c_uint, 1),
-                ("xMoveDone", ctypes.c_uint, 1),
-                ("yMinLimit", ctypes.c_uint, 1),
-                ("yMaxLimit", ctypes.c_uint, 1),
-                ("yMoveDone", ctypes.c_uint, 1),
-                ("unused6", ctypes.c_uint, 1),
-                ("unused7", ctypes.c_uint, 1),
-                ("unused8", ctypes.c_uint, 1),
-                ("unused9", ctypes.c_uint, 1),
-                ("unused10", ctypes.c_uint, 1),
-                ("unused11", ctypes.c_uint, 1),
-                ("unused12", ctypes.c_uint, 1),
-                ("unused13", ctypes.c_uint, 1),
-                ("unused14", ctypes.c_uint, 1),
-                ("unused15", ctypes.c_uint, 1),
-                ("unused16", ctypes.c_uint, 1),
-                ("unused17", ctypes.c_uint, 1),
-                ("unused18", ctypes.c_uint, 1),
-                ("unused19", ctypes.c_uint, 1),
-                ("unused20", ctypes.c_uint, 1),
-                ("unused21", ctypes.c_uint, 1),
-                ("unused22", ctypes.c_uint, 1),
-                ("unused23", ctypes.c_uint, 1),
-                ("unused24", ctypes.c_uint, 1),
-                ("unused25", ctypes.c_uint, 1),
-                ("unused26", ctypes.c_uint, 1),
-                ("unused27", ctypes.c_uint, 1),
-                ("unused28", ctypes.c_uint, 1),
-                ("unused29", ctypes.c_uint, 1),
-                ("unused30", ctypes.c_uint, 1),
-                ("unused31", ctypes.c_uint, 1),]
+
+    _fields_ = [
+        ("xMinLimit", ctypes.c_uint, 1),
+        ("xMaxLimit", ctypes.c_uint, 1),
+        ("xMoveDone", ctypes.c_uint, 1),
+        ("yMinLimit", ctypes.c_uint, 1),
+        ("yMaxLimit", ctypes.c_uint, 1),
+        ("yMoveDone", ctypes.c_uint, 1),
+        ("unused6", ctypes.c_uint, 1),
+        ("unused7", ctypes.c_uint, 1),
+        ("unused8", ctypes.c_uint, 1),
+        ("unused9", ctypes.c_uint, 1),
+        ("unused10", ctypes.c_uint, 1),
+        ("unused11", ctypes.c_uint, 1),
+        ("unused12", ctypes.c_uint, 1),
+        ("unused13", ctypes.c_uint, 1),
+        ("unused14", ctypes.c_uint, 1),
+        ("unused15", ctypes.c_uint, 1),
+        ("unused16", ctypes.c_uint, 1),
+        ("unused17", ctypes.c_uint, 1),
+        ("unused18", ctypes.c_uint, 1),
+        ("unused19", ctypes.c_uint, 1),
+        ("unused20", ctypes.c_uint, 1),
+        ("unused21", ctypes.c_uint, 1),
+        ("unused22", ctypes.c_uint, 1),
+        ("unused23", ctypes.c_uint, 1),
+        ("unused24", ctypes.c_uint, 1),
+        ("unused25", ctypes.c_uint, 1),
+        ("unused26", ctypes.c_uint, 1),
+        ("unused27", ctypes.c_uint, 1),
+        ("unused28", ctypes.c_uint, 1),
+        ("unused29", ctypes.c_uint, 1),
+        ("unused30", ctypes.c_uint, 1),
+        ("unused31", ctypes.c_uint, 1),
+    ]
 
 
 class _MDSStatus(ctypes.Union):
     """MDSStatus union from C headers"""
-    _fields_ = [("flags", _MDSStatusFlags),
-                ("value", _uint32_t)]
+
+    _fields_ = [("flags", _MDSStatusFlags), ("value", _uint32_t)]
 
 
 class ControllerError(Enum):
     """ControllerError enum from C headers"""
-    NoError                         =  0
-    StageCableDisconnected          =  1
-    StageCableError                 =  2
-    StageTempSensorOpenOverrange    =  3
-    LoadPowerOutputVoltageWrong     =  4
-    T95RelayMissing                 =  5
-    T95OptionBoardWongConfig        =  6
-    OptionBoardCableDisconnect      =  7
-    LoadPowerIncorrectForStage      =  8
-    OptionBoardIncorrectCable       =  9
-    OptionBoardSensorOenOverrange   = 10
-    T95FanNotWorking                = 11
-    LNP95Error                      = 12
-    CommsError                      = 13
-    CoolingWaterTooWarmNotFlowing   = 14
-    CSS450MotorDriveOverTemp        = 15
-    CSS450MotorWindingError1        = 16
-    CSS450MotorWindingError2        = 17
-    Reserved1                       = 18
-    Reserved2                       = 19
-    Reserved3                       = 20
-    CMS196ChamberSensorOpen         = 21
-    CMS196ChamberSensorOverrange    = 22
-    CMS196LN2SwitchSensorOpen       = 23
-    CMS196LN2SwitchSensorOverrange  = 24
-    CMS196DewarSensorOpen           = 25
-    CMS196DewarSensorOverrange      = 26
-    CMS196DewarEmpty                = 27
-    CMS196BaseSensorOpen            = 28
-    CMS196BaseSensorOverrange       = 29
-    CMS196MotorPosnError            = 30
-
-##LinkamFunctionMsgCode enum from C headers.
+
+    NoError = 0
+    StageCableDisconnected = 1
+    StageCableError = 2
+    StageTempSensorOpenOverrange = 3
+    LoadPowerOutputVoltageWrong = 4
+    T95RelayMissing = 5
+    T95OptionBoardWongConfig = 6
+    OptionBoardCableDisconnect = 7
+    LoadPowerIncorrectForStage = 8
+    OptionBoardIncorrectCable = 9
+    OptionBoardSensorOenOverrange = 10
+    T95FanNotWorking = 11
+    LNP95Error = 12
+    CommsError = 13
+    CoolingWaterTooWarmNotFlowing = 14
+    CSS450MotorDriveOverTemp = 15
+    CSS450MotorWindingError1 = 16
+    CSS450MotorWindingError2 = 17
+    Reserved1 = 18
+    Reserved2 = 19
+    Reserved3 = 20
+    CMS196ChamberSensorOpen = 21
+    CMS196ChamberSensorOverrange = 22
+    CMS196LN2SwitchSensorOpen = 23
+    CMS196LN2SwitchSensorOverrange = 24
+    CMS196DewarSensorOpen = 25
+    CMS196DewarSensorOverrange = 26
+    CMS196DewarEmpty = 27
+    CMS196BaseSensorOpen = 28
+    CMS196BaseSensorOverrange = 29
+    CMS196MotorPosnError = 30
+
+
+# LinkamFunctionMsgCode enum from C headers.
 class Msg(IntEnum):
-    OpenComms                                        = 0x00000001
-    #\param[in]      hDevice     A valid handle to a comms device/port returned by eLinkamFunctionMsgCode_OpenComms.
-    CloseComms                                       = 0x00000002
-    GetControllerConfig                              = 0x00000003
-    GetControllerError                               = 0x00000004
-    GetControllerName                                = 0x00000005
-    GetControllerSerial                              = 0x00000006
-    GetStatus                                        = 0x00000007
-    GetStageConfig                                   = 0x00000008
-    GetStageSerial                                   = 0x00000009
-    GetStageName                                     = 0x0000000A
-    GetMaxValue                                      = 0x0000000B
-    GetMinValue                                      = 0x0000000C
-    GetResolution                                    = 0x0000000D
-    ApplySampleCals                                  = 0x0000000E
-    SaveSampleCals                                   = 0x0000000F
-    StartHeating                                     = 0x00000010
-    StartVacuum                                      = 0x00000011
-    StartHumidity                                    = 0x00000012
-    StartHumidityDesiccantConditioning               = 0x00000013
-    StartMotors                                      = 0x00000014
-    GetValue                                         = 0x00000015
-    SetValue                                         = 0x00000016
-    TstCalibrateDistance                             = 0x00000017
-    TstSetMode                                       = 0x00000018
-    TstZeroForce                                     = 0x00000019
-    TstZeroPosition                                  = 0x0000001A
-    LnpSetMode                                       = 0x0000001B
-    LnpSetSpeed                                      = 0x0000001C
-    CssApplyValues                                   = 0x0000001D
-    CssCheckValues                                   = 0x0000001E
-    CssGotoReference                                 = 0x0000001F
-    CssSensorCal                                     = 0x00000020
-    CssStartJogGap                                   = 0x00000021
-    CssStartJogRot                                   = 0x00000022
-    EnableLogging                                    = 0x00000023
-    DisableLogging                                   = 0x00000024
-    GetControllerFirmwareVersion                     = 0x00000025
-    GetControllerHardwareVersion                     = 0x00000026
-    GetStageFirmwareVersion                          = 0x00000027
-    GetStageHardwareVersion                          = 0x00000028
-    GetDataRate                                      = 0x00000029
-    SetDataRate                                      = 0x0000002A
-    GetStageCableLimits                              = 0x0000002B
-    SendDscGainValues                                = 0x0000002C
-    SendDscPowerValue                                = 0x0000002D
-    SendDscBaselinePowerValues                       = 0x0000002E
-    SendDscTuaConstants                              = 0x0000002F
-    SetDSCModulationData                             = 0x00000030
-    GetOptionCardType                                = 0x00000031
-    GetOptionCardSlot                                = 0x00000032
-    GetOptionCardName                                = 0x00000033
-    GetOptionCardSerial                              = 0x00000034
-    GetOptionCardHardwareVersion                     = 0x00000035
-    DoesOptionCardSupportSensors                     = 0x00000036
-    #\see            eLinkamFunctionMsgCode_DoesOptionCardSupportSensors
-    GetOptionCardSensorName                          = 0x00000037
-    #\see            eLinkamFunctionMsgCode_DoesOptionCardSupportSensors
-    GetOptionCardSensorSerial                        = 0x00000038
-    #\see            eLinkamFunctionMsgCode_DoesOptionCardSupportSensors
-    GetOptionCardSensorHardwareVersion               = 0x00000039
-    GetStageGroup                                    = 0x0000003A
-    HaveInstrumentBusDeviceType                      = 0x0000003B
-    GetInstrumentBusDeviceName                       = 0x0000003C
-    GetInstrumentBusDeviceSerial                     = 0x0000003D
-    GetInstrumentBusDeviceFirmwareVersion            = 0x0000003E
-    GetInstrumentBusDeviceHardwareVersion            = 0x0000003F
-    GetHumidityControllerSensorName                  = 0x00000040
-    GetHumidityControllerSensorSerial                = 0x00000041
-    GetHumidityControllerSensorHardwareVersion       = 0x00000042
-    IsControllerType                                 = 0x00000043
-    GetControllerPSUDetails                          = 0x00000044
-    SetControllerTriggerSignalEnable                 = 0x00000045
-    SetControllerTriggerSignalDisable                = 0x00000046
-    SetControllerMainsFrequency                      = 0x00000047
-    InitialiseTriggerSignalPulse                     = 0x00000048
-    SetTriggerSignalPulse                            = 0x00000049
-    SetTriggerSignalPluseWidth                       = 0x0000004A
-    GetProgramState                                  = 0x0000004B
-    GetStageConfiguration                            = 0x0000004C
-    GetControllerHeaterDetails                       = 0x0000004D
-    CssSendGapVelocity                               = 0x0000004E
-    CssSendGapOverride                               = 0x0000004F
-    CssSendGap                                       = 0x00000050
-    CssSendVelocity                                  = 0x00000051
-    CssSendRate                                      = 0x00000052
-    CssSendFrequency                                 = 0x00000053
-    CssSendStrain                                    = 0x00000054
-    CssSendDirection                                 = 0x00000055
-    CssSendForceStop                                 = 0x00000056
-    CssSendTorque                                    = 0x00000057
-    TstSetCalibrationForce                           = 0x00000058
-    ForceHeating                                     = 0x00000059
-    ForceCooling                                     = 0x0000005A
-    ForceHold                                        = 0x0000005B
-    GetInstrumentBusDeviceIdent                      = 0x0000005C
-    GetStageIdent                                    = 0x0000005D
-    GetControllerIdent                               = 0x0000005F
-    GetConnectionInformation                         = 0x00000060
-    GetStageHeaterIdent                              = 0x00000061
-    Max                                              = 0x0FFFFFFF
+    OpenComms = 0x00000001
+    # \param[in]      hDevice     A valid handle to a comms device/port returned by eLinkamFunctionMsgCode_OpenComms.
+    CloseComms = 0x00000002
+    GetControllerConfig = 0x00000003
+    GetControllerError = 0x00000004
+    GetControllerName = 0x00000005
+    GetControllerSerial = 0x00000006
+    GetStatus = 0x00000007
+    GetStageConfig = 0x00000008
+    GetStageSerial = 0x00000009
+    GetStageName = 0x0000000A
+    GetMaxValue = 0x0000000B
+    GetMinValue = 0x0000000C
+    GetResolution = 0x0000000D
+    ApplySampleCals = 0x0000000E
+    SaveSampleCals = 0x0000000F
+    StartHeating = 0x00000010
+    StartVacuum = 0x00000011
+    StartHumidity = 0x00000012
+    StartHumidityDesiccantConditioning = 0x00000013
+    StartMotors = 0x00000014
+    GetValue = 0x00000015
+    SetValue = 0x00000016
+    TstCalibrateDistance = 0x00000017
+    TstSetMode = 0x00000018
+    TstZeroForce = 0x00000019
+    TstZeroPosition = 0x0000001A
+    LnpSetMode = 0x0000001B
+    LnpSetSpeed = 0x0000001C
+    CssApplyValues = 0x0000001D
+    CssCheckValues = 0x0000001E
+    CssGotoReference = 0x0000001F
+    CssSensorCal = 0x00000020
+    CssStartJogGap = 0x00000021
+    CssStartJogRot = 0x00000022
+    EnableLogging = 0x00000023
+    DisableLogging = 0x00000024
+    GetControllerFirmwareVersion = 0x00000025
+    GetControllerHardwareVersion = 0x00000026
+    GetStageFirmwareVersion = 0x00000027
+    GetStageHardwareVersion = 0x00000028
+    GetDataRate = 0x00000029
+    SetDataRate = 0x0000002A
+    GetStageCableLimits = 0x0000002B
+    SendDscGainValues = 0x0000002C
+    SendDscPowerValue = 0x0000002D
+    SendDscBaselinePowerValues = 0x0000002E
+    SendDscTuaConstants = 0x0000002F
+    SetDSCModulationData = 0x00000030
+    GetOptionCardType = 0x00000031
+    GetOptionCardSlot = 0x00000032
+    GetOptionCardName = 0x00000033
+    GetOptionCardSerial = 0x00000034
+    GetOptionCardHardwareVersion = 0x00000035
+    DoesOptionCardSupportSensors = 0x00000036
+    # \see            eLinkamFunctionMsgCode_DoesOptionCardSupportSensors
+    GetOptionCardSensorName = 0x00000037
+    # \see            eLinkamFunctionMsgCode_DoesOptionCardSupportSensors
+    GetOptionCardSensorSerial = 0x00000038
+    # \see            eLinkamFunctionMsgCode_DoesOptionCardSupportSensors
+    GetOptionCardSensorHardwareVersion = 0x00000039
+    GetStageGroup = 0x0000003A
+    HaveInstrumentBusDeviceType = 0x0000003B
+    GetInstrumentBusDeviceName = 0x0000003C
+    GetInstrumentBusDeviceSerial = 0x0000003D
+    GetInstrumentBusDeviceFirmwareVersion = 0x0000003E
+    GetInstrumentBusDeviceHardwareVersion = 0x0000003F
+    GetHumidityControllerSensorName = 0x00000040
+    GetHumidityControllerSensorSerial = 0x00000041
+    GetHumidityControllerSensorHardwareVersion = 0x00000042
+    IsControllerType = 0x00000043
+    GetControllerPSUDetails = 0x00000044
+    SetControllerTriggerSignalEnable = 0x00000045
+    SetControllerTriggerSignalDisable = 0x00000046
+    SetControllerMainsFrequency = 0x00000047
+    InitialiseTriggerSignalPulse = 0x00000048
+    SetTriggerSignalPulse = 0x00000049
+    SetTriggerSignalPluseWidth = 0x0000004A
+    GetProgramState = 0x0000004B
+    GetStageConfiguration = 0x0000004C
+    GetControllerHeaterDetails = 0x0000004D
+    CssSendGapVelocity = 0x0000004E
+    CssSendGapOverride = 0x0000004F
+    CssSendGap = 0x00000050
+    CssSendVelocity = 0x00000051
+    CssSendRate = 0x00000052
+    CssSendFrequency = 0x00000053
+    CssSendStrain = 0x00000054
+    CssSendDirection = 0x00000055
+    CssSendForceStop = 0x00000056
+    CssSendTorque = 0x00000057
+    TstSetCalibrationForce = 0x00000058
+    ForceHeating = 0x00000059
+    ForceCooling = 0x0000005A
+    ForceHold = 0x0000005B
+    GetInstrumentBusDeviceIdent = 0x0000005C
+    GetStageIdent = 0x0000005D
+    GetControllerIdent = 0x0000005F
+    GetConnectionInformation = 0x00000060
+    GetStageHeaterIdent = 0x00000061
+    Max = 0x0FFFFFFF
 
 
 class ErrorCode(Enum):
     """ErrorCode enum from C headers"""
+
     NoError = 0xECF00000
     LibraryNotInitialised = 0xECF00001
     NoConnectionInfo = 0xECF00002
@@ -603,6 +642,7 @@
 
 class _StageValueType(Enum):
     """StageValueType enum from C headers"""
+
     Heater1Temp = 0
     HeaterRate = 1
     HeaterSetpoint = 2
@@ -811,1445 +851,6 @@
 
 class _Variant(ctypes.Union):
     """Variant union from C headers"""
-    _fields_ = [("vChar", ctypes.c_char),
-                ("vUint8", _uint8_t),
-                ("vUint16", _uint16_t),
-                ("vUint32", _uint32_t),
-                ("vUint64", _uint64_t),
-                ("vInt8", _int8_t),
-                ("vInt16", _int16_t),
-                ("vInt32", _int32_t),
-                ("vInt64", _int64_t),
-                ("vFloat32", ctypes.c_float),
-                ("vFloat64", ctypes.c_double),
-                ("vPtr", ctypes.c_void_p),
-                ("vBoolean", ctypes.c_bool),
-                #("vControllerConfig", _ControllerConfig),
-                ("vControllerError", ctypes.c_uint), # _ControllerError enum
-                ("vControllerStatus", _ControllerStatus),
-                ("vConnectionStatus", _ConnectionStatus),
-                #("vStageValueType", _StageValueType),
-                #("vStageCableConfig", _StageCableConfig),
-                ("vStageConfig", _StageConfig),
-                ("vStageGroup", ctypes.c_uint), #_StageGroup enum
-                #("vStageCableLimit", _StageCableLimit),
-                #("vCSSStatus", _CSSStatus),
-                #("vCSSCheckCodes", _CSSCheckCodes),
-                #("vCSSMode", _CSSMode),
-                #("vCSSState", _CSSState),
-                ("vCMSStatus", _CMSStatus),
-                ("vCMSError", _CMSError),
-                #("vOptionBoardType", _OptionBoardType),
-                #("vInstrumentBusDeviceType", _InstrumentBusDeviceType),
-                #("vControllerType", _ControllerType),
-                #("vTSTStatus", _TSTStatus),
-                #("vTSTMode", _TSTMode),
-                #("vTSTSampleSize", _TSTSampleSize),
-                #("vMVStatus", _MVStatus),
-                ("vMDSStatus", _MDSStatus),
-                #("vCommsType", _CommsType),
-                ]
-
-    def __getattribute__(self, name):
-        """Wrap enum variants with their python Enum for convenience"""
-        val = super().__getattribute__(name)
-        if name == "vStageGroup":
-            return _StageGroup(val)
-        elif name == "vControllerError":
-            return ControllerError(val)
-        else:
-            return val
-
-
-# Most GetValue calls return a Variant holding a float. A few pass back
-# other types in the variant, so we map the StageValueType to the appropriate
-# Variant member name.
-_StageValueTypeToVariant = {
-    _StageValueType.MotorDrivenStageStatus: "vMDSStatus", #MDSStatus
-    _StageValueType.VacMotorValveStatus: "vUint32", # MVStatus - flags not yet supported
-    _StageValueType.TriggerSignalsEnabled: "vBoolean",
-    _StageValueType.CmsLight: "vBoolean",
-    _StageValueType.CmsSampleDewarFillSig: "vBoolean",
-    _StageValueType.CmsStatus: "vCMSStatus",
-    _StageValueType.CmsError: "vCMSError",
-    _StageValueType.CmsMainDewarFillSig: "vBoolean",
-    _StageValueType.TestMotion: "vUint16",
-    _StageValueType.MotorFeedbackYX: "vUint16",
-    _StageValueType.CssMode: "vUint32", #CSSMode - enum not yet supported
-    _StageValueType.CssDirn: "vBoolean",
-    _StageValueType.CssStepDone: "vBoolean",
-    _StageValueType.CssStepSuccess: "vBoolean",
-    _StageValueType.CssStatus: "vUint32", #CSSStatus - flags not yet supported
-    _StageValueType.RS232OptionBoardSensorEnabled: "vBoolean",
-    _StageValueType.VacuumOptionBoardSensor1Enabled: "vBoolean",
-    _StageValueType.VacuumOptionBoardSensor2Enabled: "vBoolean",
-    _StageValueType.VtoOptionBoardEnabled: "vBoolean",
-    _StageValueType.DscOptionBoardSensorEnabled: "vBoolean",
-    _StageValueType.TstTableDirection: "vBoolean",
-    #_StageValueType.TstSampleSize: None, # TSTSampleSize - struct not yet supported
-    _StageValueType.TstStrainEngineeringUnits: "vBoolean",
-    _StageValueType.TstShowAsForceDistance: "vBoolean",
-    _StageValueType.TstOptionBoardSensorEnabled: "vBoolean",
-    _StageValueType.TstStatus: "vUint32", #TSTStatus - flags not yet supported
-    _StageValueType.TstTableMode: "vBoolean",
-    _StageValueType.MotorXOptionBoardSensorEnabled: "vBoolean",
-    _StageValueType.MotorYOptionBoardSensorEnabled: "vBoolean",
-    _StageValueType.MotorVacuumOptionBoardSensorEnabled: "vBoolean",
-    _StageValueType.MotorFDVacuumOptionBoardSensorEnabled: "vBoolean",
-    _StageValueType.MotorFDVacuumOptionBoardSensorEnabled: "vBoolean",
-    _StageValueType.MotorGradientOptionBoardSensorEnabled: "vBoolean",
-}
-
-
-class LinkamBase(devices.FloatingDeviceMixin, devices.Device):
-    """Base class for connecting to Linkam SDK devices.
-    
-    This class deals with SDK initialisation and setting callbacks to 
-    handle SDK events. It maintains a map of SDK handle to device instance
-    so that SDK events result in updates to the correct instance.
-    """
-    # The ctypes library object. Value is None until SDK initialised.
-    # This is encapsulated within a class so that this module will not break
-    # tests on import in absence of the required library.
-    _lib = None
-    #_SDKInitialised = False
-    # Map SDK handles to device instances
-    _connectionMap = {}
-    # We need to keep references to CFUNCTYPE callbacks.
-    _callbacks = {}
-    
-    @staticmethod
-    def get_sdk_version():
-        """Fetch the SDK version."""
-        b = ctypes.create_string_buffer(_max_version_length)
-        self._lib.linkamGetVersion(b, _max_version_length)
-        return b.value
-
-    @staticmethod
-    def init_sdk():
-        """Initialise the SDK and set up event callbacks"""
-        try:
-            __class__._lib = ctypes.WinDLL("LinkamSDK.dll")
-        except:
-            # Not tested
-            __class__._lib = ctypes.CDLL("libLinkamSDK.so")
-        _lib = __class__._lib
-        """Initialise the SDK, and create and set the callbacks."""
-        # Omit conditional pending a fix for ctypes issues when optimisations in use.
-        #if __debug__:
-        #    sdk_log = b''
-        #else:
-        import os
-        sdk_log = os.devnull
-        _lib.linkamInitialiseSDK(sdk_log, b'', True)
-        # NewValue event callback
-        cfunc = ctypes.CFUNCTYPE(_uint32_t, _CommsHandle, _ControllerStatus)(__class__._on_new_value)
-        _lib.linkamSetCallbackNewValue(cfunc)
-        __class__._callbacks[__class__._on_new_value] = cfunc
-        # Connection event callback
-        cfunc = ctypes.CFUNCTYPE(None, _CommsHandle)(__class__._on_connect)
-        _lib.linkamSetCallbackControllerConnected(cfunc)
-        __class__._callbacks[__class__._on_connect] = cfunc
-        # Disconnection event callback
-        cfunc = ctypes.CFUNCTYPE(None, _CommsHandle)(__class__._on_disconnect)
-        _lib.linkamSetCallbackControllerDisconnected(cfunc)
-        __class__._callbacks[__class__._on_disconnect] = cfunc
-        # Error event callback
-        cfunc = ctypes.CFUNCTYPE(None, _CommsHandle, _uint32_t)(__class__._on_error)
-        _lib.linkamSetCallbackError(cfunc)
-        __class__._callbacks[__class__._on_error] = cfunc
-
-    @classmethod
-    def _on_new_value(cls, h: _CommsHandle, status: _ControllerStatus):
-        """NewValue callback"""
-        stage = cls._connectionMap.get(h, None)
-        if not stage:
-            return 0
-        stage._update_status(status)
-        return 1
-
-    @classmethod
-    def _on_error(cls, h: _CommsHandle, errcode: _uint32_t):
-        """Error event callback"""
-        err = ErrorCode(errcode)
-        stage = cls._connectionMap.get(h, None)
-        if not stage:
-            return
-        if err in (ErrorCode.USBCommsTxError, ErrorCode.USBCommsRxError, 
-                   ErrorCode.SerialCommsTxError, ErrorCode.SerialCommsRxError):
-            # Try to re-establish comms.
-            stage._reopen_comms()
-        return
-
-    @classmethod
-    def _on_connect(cls, h: _CommsHandle):
-        """Connection event callback
-
-        Connection event only seems to be generated by processing an
-        OpenComms message - USB connection is not autodetected."""
-        stage = cls._connectionMap.get(h, None)
-        if not stage:
-            return
-        stage._post_connect()
-        return
-
-    @classmethod
-    def _on_disconnect(cls, h: _CommsHandle):
-        """Disconnection event callback
-
-        Discconneciton event only seems to be generated by processing a 
-        CloseComms message."""
-        stage = cls._connectionMap.get(h, None)
-        if not stage:
-            return 0
-        stage._connectionstatus.flags.connected = 0
-        return
-
-    def __init__(self, **kwargs):
-        """Initalise the device and, if necessary, the SDK."""
-        # Connection handle, info struct and status struct.
-        super().__init__(**kwargs)
-        self._commsinfo = _CommsInfo()
-        self._h = _CommsHandle()
-        self._connectionstatus = _ConnectionStatus()
-        self._stageconfig = _StageConfig()
-        # Stage status struct, updated by the NewValue callback.
-        self._status = _ControllerStatus()
-        if __class__._lib is None:
-            self.init_sdk()
-        self._reconnect_thread = None
-
-    def __del__(self):
-        """Close comms on object deletion"""
-        self._process_msg(Msg.CloseComms)
-
-    def _post_connect(self):
-        """Mixins should implement this method to do post-connection config."""
-        pass
-
-    def _process_msg(self, msg, param1=None, param2=None, param3=None, result=None):
-        """As the SDK to process a message."""
-        if result is None:
-            result = _Variant()
-        if not self._lib.linkamProcessMessage(ctypes.c_uint(msg), 
-                                        self._h,
-                                        byref(result),
-                                        param1, param2, param3):
-            raise Exception("ProcessMessage error.")
-        return result
-
-    def check_connection(self):
-        """Raise an exception if the connection is down."""
-        if not self._connectionstatus.flags.connected:
-            raise Exception("Stage not connected.")
-
-    def get_data_rate(self):
-        """Return the status update period in seconds."""
-        return self._process_msg(Msg.GetDataRate).vUint32 / 1000
-
-    def get_error(self):
-        """Fetch the controller error."""
-        return self._process_msg(Msg.GetControllerError).vControllerError
-
-    def get_id(self):
-        """Fetch the device's serial number"""
-        buf = ctypes.create_string_buffer(18)
-        self._process_msg(Msg.GetControllerSerial, byref(buf), 18)
-        # Decode from bytes to string and strip trailing spaces.
-        return buf.value.decode().rstrip()
-
-    def get_value(self, svt, result=None):
-        """Fetch a value from the device.
-
-            svt: a StageValueType
-            result: an existing Variant to use to return a result, or None.
-        """
-        # Don't self.check_connection on read as it can cause get_status to throw exception.
-        # Ensure svt is an Enum member (not a raw value), as it is used as a key.
-        if isinstance(svt, str):
-            # Allow access using parameter names - useful for Pyro.
-            svt = getattr(_StageValueType, svt)
-        else:
-            svt = _StageValueType(svt)
-        # Determine the appropriate Variant member for the value type.
-        vtype = _StageValueTypeToVariant.get(svt, "vFloat32")
-        variant = self._process_msg(Msg.GetValue, svt.value, result=result)
-        if result is not None:
-            return result
-        else:
-            return getattr(variant, vtype)
-
-    def get_value_limits(self, svt):
-        """Returns the bounds for a StageValueType"""
-        if isinstance(svt, str):
-            # Allow access using parameter names - useful for Pyro.
-            svt = getattr(_StageValueType, svt)
-        else:
-            svt = _StageValueType(svt)
-        vtype = _StageValueTypeToVariant.get(svt, "vFloat32")
-        vmin = self._process_msg(Msg.GetMinValue, svt.value)
-        vmax = self._process_msg(Msg.GetMaxValue, svt.value)
-        return tuple( getattr(v, vtype) for v in (vmin, vmax) )
-
-    def set_value(self, svt, val):
-        """Set value identified by svt to val"""
-        self.check_connection()
-        if isinstance(svt, str):
-            # Allow access using parameter names - useful for Pyro.
-            svt = getattr(_StageValueType, svt)
-        else:
-            svt = _StageValueType(svt)
-        vtype = _StageValueTypeToVariant.get(svt, "vFloat32")
-        v = _Variant(**{vtype: val})
-        return self._process_msg(Msg.SetValue,
-                                    _StageValueType(svt).value,
-                                    _Variant(**{vtype: val})).vBoolean
-
-    def is_moving(self, axis=None):
-        """Returns True if the stage is moving, False if stopped
-
-        This method isn't on the LinkamMDSMixin because the StageStatus motor
-        stopped flags appear to be more reliable than the MDSStatus MoveDone
-        flags."""
-        if axis is not None and axis.upper() in 'XYZ':
-            has_motor = getattr(self._stageconfig.flags, 'motor' + axis.upper())
-            stopped = getattr(self._status.flags, 'motorStopped' + axis.upper())
-            return has_motor and not stopped
-        else:
-            return any (self.is_moving(ax) for ax in 'XYZ')
-
-    def close_comms(self):
-        """Close the comms link"""
-        self._process_msg(Msg.CloseComms, result=self._connectionstatus)
-
-    def open_comms(self):
-        """Open the comms link and store the comms handle."""
-        self._process_msg(Msg.OpenComms,
-                             addressof(self._commsinfo),
-                             addressof(self._h),
-                             result=self._connectionstatus)
-        if self._h.value != 0:
-            __class__._connectionMap[self._h.value] = self
-            self._process_msg(Msg.GetStageConfig, result=self._stageconfig)
-        else:
-            raise Exception("Could not connect to stage.")
-
-    def _reopen_comms(self):
-        """Reopen communications.
-
-        This is called by the error event callback, which runs in some thread in
-        the library. If comms_close is called in that thread, the connection
-        status isn't correctly updated, so reconnection must happen in another
-        thread."""
-        if self._reconnect_thread is not None and self._reconnect_thread.is_alive():
-            # Already trying to reconnect
-            return
-        import threading
-        self._reconnect_thread = threading.Thread(target=self._reopen_loop, daemon=True)
-        self._reconnect_thread.start()
-
-    def _reopen_loop(self):
-        """Attempt to reopen comms."""
-        self.close_comms()
-        # Need a small delay to avoid false positive connected status.
-        time.sleep(0.1)
-        while not self._connectionstatus.flags.connected:
-            time.sleep(0.5)
-            try:
-                self.open_comms()
-            except:
-                pass
-
-    def _update_status(self, status):
-        """Update status structures."""
-        self._status = status
-
-    def init_usb(self, uid):
-        """Populate commsinfo struct with default USBCommsInfo"""
-        # The uid is used to set serialNumber on the info object. The docs
-        # suggest that an OpenComms message should open a connection to the 
-        # device with that serial number; with only one stage attached, it
-        # appears that OpenComms ignores the value of serialNumber.
-        if uid is None:
-            uid = b''
-        elif not isinstance(uid, bytes):
-            uid = uid.encode()
-        self._lib.linkamInitialiseUSBCommsInfo(byref(self._commsinfo), ctypes.c_char_p(uid))
-
-
-    def init_serial(self, port):
-        """Populate commsinfo struct with default SerialCommsInfo for given port"""
-        self._lib.linkamInitialiseSerialCommsInfo(byref(self._commsinfo), port)
-
-
-    def get_status(self, *args):
-        """Called by a client to fetch status in a dict.
-
-        Derived classes and mixins should implement this to add their own status.
-        
-        status = super().get_status(*args, status_structure, ...) in derived classes.
-        # then add any other values with
-        status[key] = ...
-        """
-        structs = args + (self._status, self._connectionstatus)
-        status = {}
-        for s in structs:
-            names = filter(lambda n: not n.startswith('unused'), 
-                           (f[0] for f in s.flags._fields_) )
-            status.update(dict(map( lambda n: (n, bool(getattr(s.flags, n))), names)))
-        return status
-
-
-class LinkamMDSMixin():
-    """A mixin for motor-driven stages"""
-    def __init__(self, **kwargs):
-        super().__init__(**kwargs)
-        self._mdsstatus = _MDSStatus()
-
-    def _post_connect(self):
-        """Set up motors: set velocities and add velocity settings."""
-        for name, flag, svt in (("X_velocity", self._stageconfig.flags.motorX, _StageValueType.MotorVelX),
-                                ("Y_velocity", self._stageconfig.flags.motorY, _StageValueType.MotorVelY),
-                                ("Z_velocity", self._stageconfig.flags.motorZ, _StageValueType.MotorVelZ)):
-            if flag:
-                # Motors don't move unless their velocities have been written to, 
-                # despite velocities having a non-zero power-on default. There's no 
-                # way to tell if they've been written to, so write them once here.
-                self.set_value(svt, self.get_value(svt))
-                # Also add a Setting that clients can use to modify the velocity.
-                self.add_setting(name, float, 
-                                 lambda svt=svt: self.get_value(svt),
-                                 lambda val, svt=svt, s=self: self.set_value(svt, val),
-                                 lambda svt=svt: self.get_value_limits(svt))
-
-        super()._post_connect()
-
-    def _update_status(self, status):
-        """Call parent class update_status, then update MDS status structure."""
-        super()._update_status(status)
-        self.get_value(_StageValueType.MotorDrivenStageStatus, result=self._mdsstatus)
-
-    def move_to(self, x=None, y=None, z=None):
-        """Move to co-ordinates given by x and y"""
-        # The default position set points are zero. If the motors are started without
-        # writing to a set point, that motor will move to zero, so only start motors
-        # if a target has been provided.
-        if x is not None:
-            self.set_value(_StageValueType.MotorSetpointX, x)
-            self._process_msg(Msg.StartMotors, True, 0)
-        if y is not None:
-            self.set_value(_StageValueType.MotorSetpointY, y)
-            self._process_msg(Msg.StartMotors, True, 1)
-        if z is not None:
-            self.set_value(_StageValueType.MotorSetpointZ, z)
-            self._process_msg(Msg.StartMotors, True, 2)
-        # Allow time for status structures to indicate stage is moving
-        time.sleep(5 * self.get_data_rate())
-
-    def get_status(self, *args):
-        """Includes MDSStatus in the get_status call."""
-        return super().get_status(*args, self._mdsstatus)
-
-    def get_position(self):
-        """Return the stage's position."""
-        pos = {}
-        for axis in 'ZYX':
-            if getattr(self._stageconfig.flags, 'motor' + axis):
-                pos[axis] = self.get_value(getattr(_StageValueType, 'MotorPos' + axis))
-            else:
-                pos[axis] = float('nan')
-        return pos
-
-
-class LinkamCMS(LinkamMDSMixin, LinkamBase):
-    """Linkam correlative-microscopy stage."""
-    _refill_map = {'sample': 'sampleDewarFillSignal',
-                   'external': 'mainDewarFillSignal'}
-    _heater_map = {'t_bridge': _StageValueType.Heater1Temp,
-                   't_chamber': _StageValueType.Heater2Temp,
-                   't_dewar': _StageValueType.Heater3Temp,
-                   't_base': _StageValueType.Heater4Temp}
-
-    class RefillTracker():
-        # Is refill in progress?
-        refilling = False
-        # Time between last refills.
-        dt = datetime.timedelta(0)
-        # Last refill time.
-        t = None
-
-        def start_refill(self):
-            """Start a refill: update status flag and last cycle time."""
-            self.refilling = True
-            if self.t is not None:
-                self.dt = datetime.datetime.now() - self.t
-
-        def end_refill(self):
-            """End a refill: update status flag and last refill time."""
-            self.refilling = False
-            self.t = datetime.datetime.now()
-
-        def as_dict(self):
-            """Represent this object as a dict for status queries."""
-            return dict(refilling=self.refilling, last=self.t, between_last=self.dt)
-
-        def __repr__(self):
-            """Display tracker properties in representation."""
-            return "refilling: %s, t: %s, dt: %s" % (self.refilling, self.t, self.dt)
-
-
-    def __init__(self, uid='', **kwargs):
-        super().__init__(**kwargs)
-        self.uid = uid
-        self.init_usb(self.uid)
-        self._cmsstatus = _CMSStatus()
-        self._cmserror = _CMSError()
-        # Refill tracking
-        self._refills = dict({k:self.RefillTracker() for k in self._refill_map})
-        # Condensor LED level when on
-        self._condensor_level = 100
-        self.add_setting("condensor", float,
-                         self.get_condensor_level,
-                         self.set_condensor_level,
-                         (0, 100))
-        # Connect to the stage.
-        if self.uid:
-            # Deviceserver needs uid to associate device to address, so call
-            # open_comms directly to throw an exception on connection error.
-            self.open_comms()
-        else:
-            # Device id not required - just keep trying to connect until success.
-            self._reopen_comms()
-
-    def _update_status(self, status):
-        """Update status structures."""
-        super()._update_status(status)
-        self.get_value(_StageValueType.CmsStatus, result=self._cmsstatus)
-        self.get_value(_StageValueType.CmsError, result=self._cmserror)
-        # Update the refill timers.
-        for (key, flagname) in self._refill_map.items():
-            tracker = self._refills[key]
-            is_refilling = getattr(self._cmsstatus.flags, flagname)
-            if is_refilling and not tracker.refilling:
-                tracker.start_refill()
-            elif self._refills[key].refilling and not is_refilling:
-                tracker.end_refill()
-
-    def temperatures(self):
-        """Return a dict of temperature sensor readings."""
-        return dict( (key, self.get_value(svt)) for key, svt in self._heater_map.items())
-
-    def set_light(self, state):
-        """Set the state of the chamber light."""
-        self.set_value(_StageValueType.CmsLight, state)
-
-    def get_light(self):
-        """Report the state of the chamber light."""
-        return self.get_value(_StageValueType.CmsLight)
-
-    def set_condensor(self, state):
-        """Turn the condensor LED on or off."""
-        if state:
-            level = self._condensor_level
-        else:
-            level = 0
-        self.set_value(_StageValueType.CmsCondenserLEDLevel, level)
-
-    def set_condensor_level(self, level):
-        """Set the condensor LED level"""
-        self._condensor_level = level
-        if self.get_value(_StageValueType.CmsCondenserLEDLevel) > 0:
-            # Condnesor LED is on, so write out new level immediately.
-            self.set_condensor(True)
-
-    def get_condensor_level(self):
-        """Return the condensor level"""
-        return self._condensor_level
-
-    def get_motors(self):
-        """Return the position, set point and stopped status of available motors."""
-        res = {}
-        for axis in 'XYZ':
-            if getattr(self._stageconfig.flags, 'motor' + axis):
-                res[axis] = (self.get_value(getattr(_StageValueType, 'MotorPos' + axis)),
-                             self.get_value(getattr(_StageValueType, 'MotorSetpoint' + axis)),
-                             getattr(self._status.flags, 'motorStopped' + axis))
-            else:
-                res[axis] = None
-        return res
-
-    def refill_dewar(self, state=True):
-        """Start a refill of the internal dewar from an external reservoir"""
-        return self.set_value(_StageValueType.CmsMainDewarFillSig, True)
-
-    def refill_chamber(self, state=True):
-        """Start a refill of the sample chamber from the internal dewar"""
-        return self.set_value(_StageValueType.CmsSampleDewarFillSig, True)
-
-    def refill_stats(self):
-        """Return information about refill times and cycle lengths."""
-        return dict([(k, v.as_dict()) for k, v in self._refills.items()])
-
-    def get_status(self, *args):
-        """Return a dict containing aggregated stage status."""
-        status = super().get_status(*args, self._cmsstatus)
-        status.update(self.temperatures())
-        status.update(refills=self.refill_stats())
-        return status
-=======
-#!/usr/bin/env python3
-
-## Copyright (C) 2020 Mick Phillips <mick.phillips@gmail.com>
-##
-## This file is part of Microscope.
-##
-## Microscope is free software: you can redistribute it and/or modify
-## it under the terms of the GNU General Public License as published by
-## the Free Software Foundation, either version 3 of the License, or
-## (at your option) any later version.
-##
-## Microscope is distributed in the hope that it will be useful,
-## but WITHOUT ANY WARRANTY; without even the implied warranty of
-## MERCHANTABILITY or FITNESS FOR A PARTICULAR PURPOSE.  See the
-## GNU General Public License for more details.
-##
-## You should have received a copy of the GNU General Public License
-## along with Microscope.  If not, see <http://www.gnu.org/licenses/>.
-
-"""A microscope interface to Linkam stages.
-
-This module requires the LinkamSDK library and a license file, available
-from Linkam Scientific Instruments.
-
-Currently, this module supports on the the correlative microscopy stage,
-but should be readily extensible to support other Linkam stages.
-
-.. note::
-
-    This module does not run correctly with python optimisations in
-    use.  When invoked with `python -O`, there seem to be issues with
-    accessing ctypes objects.
-
-* `get_status()` throws `AttributeError` "c_ulonglong has no attribute 'flags'";
-* `get_id` returns an empty string, not the device serial number.
-"""
-
-import ctypes
-import datetime
-import os
-import os.path
-import threading
-import time
-from ctypes import POINTER, byref
-from enum import Enum, IntEnum
-
-import microscope
-import microscope.abc
-
-
-_max_version_length = 20
-
-# Typedefs from C headers
-_int8_t = ctypes.c_int8
-_uint8_t = ctypes.c_uint8
-_int16_t = ctypes.c_int16
-_uint16_t = ctypes.c_uint16
-_int32_t = ctypes.c_int32
-_uint32_t = ctypes.c_uint32
-_int64_t = ctypes.c_int64
-_uint64_t = ctypes.c_uint64
-_float64_t = ctypes.c_double
-_float32_t = ctypes.c_float
-_float64_t = ctypes.c_double
-_float32_t = ctypes.c_float
-_CommsHandle = ctypes.c_uint64
-
-
-class _CommsInfo(ctypes.Structure):
-    """CommsInfo struct from C headers"""
-
-    _fields_ = [("type", ctypes.c_uint), ("info", ctypes.c_char * 124)]
-
-    @property
-    def view_of_info(self):
-        """Provide a view of the info field so that its subfields can be accessed"""
-        if self.type == 0:
-            ptype = None
-        elif self.type == 1:
-            ptype = POINTER(_SerialCommsInfo)
-        elif self.type == 2:
-            ptype = POINTER(_USBCommsInfo)
-
-        if ptype is None:
-            return self.info
-        else:
-            offset = getattr(_CommsInfo, "info").offset
-            return _USBCommsInfo.from_buffer(self, offset)
-
-
-class _SerialCommsInfo(ctypes.Structure):
-    """SerialCommsInfo struct from C headers"""
-
-    _fields_ = [
-        ("port", ctypes.c_char * 64),
-        ("baudrate", ctypes.c_uint32),
-        ("bytesize", ctypes.c_uint),
-        ("parity", ctypes.c_uint),
-        ("stopbits", ctypes.c_uint),
-        ("flowcontrol", ctypes.c_uint),
-        ("timeout", ctypes.c_uint32),
-        ("padding", ctypes.c_uint8 * 36),
-    ]
-
-
-class _USBCommsInfo(ctypes.Structure):
-    """USBCommsInfo struct from C headers"""
-
-    _fields_ = [
-        ("vendorID", ctypes.c_uint16),
-        ("productID", ctypes.c_uint16),
-        ("serialNumber", ctypes.c_char * 17),
-        ("padding", ctypes.c_uint8 * 83),
-    ]
-
-
-class _StageGroup(Enum):
-    """StageGroup enum from C headers"""
-
-    START = 0x0000
-    Standard = 0x0000
-    Peltier = 0x0001
-    Gradient = 0x0002
-    DifferentialScanningCalorimetry = 0x0003
-    Vacuum = 0x0004
-    Pressure = 0x0005
-    MotorDriven = 0x0006
-    TensileTest = 0x0007
-    CambridgeShearingSystem = 0x0008
-    TemperatureControlled = 0x0009
-    Warm = 0x000A
-    CorrelativeMicroscopy = 0x000B
-    IndiumTinOxideWarm = 0x000C
-    TemperatureControlledVacuum = 0x000D
-    TensileTestV2 = 0x000E
-    DifferentialScanningCalorimetryV2 = 0x000F
-    FreezeDryingVialSystem = 0x0010
-    MAX = 0x7FF
-
-
-class _StageConfigFlags(ctypes.Structure):
-    """StageConfig.flags struct from C headers"""
-
-    _fields_ = [
-        ("standardStage", ctypes.c_uint, 1),
-        ("highTempStage", ctypes.c_uint, 1),
-        ("peltierStage", ctypes.c_uint, 1),
-        ("gradedStage", ctypes.c_uint, 1),
-        ("tensileStage", ctypes.c_uint, 1),
-        ("dscStage", ctypes.c_uint, 1),
-        ("warmStage", ctypes.c_uint, 1),
-        ("itoStage", ctypes.c_uint, 1),
-        ("css450Stage", ctypes.c_uint, 1),
-        ("correlativeStage", ctypes.c_uint, 1),
-        ("unused10", ctypes.c_uint, 1),
-        ("unused11", ctypes.c_uint, 1),
-        ("unused12", ctypes.c_uint, 1),
-        ("unused13", ctypes.c_uint, 1),
-        ("unused14", ctypes.c_uint, 1),
-        ("unused15", ctypes.c_uint, 1),
-        ("unused16", ctypes.c_uint, 1),
-        ("unused17", ctypes.c_uint, 1),
-        ("unused18", ctypes.c_uint, 1),
-        ("unused19", ctypes.c_uint, 1),
-        ("unused20", ctypes.c_uint, 1),
-        ("coolingManual", ctypes.c_uint, 1),
-        ("coolingAutomatic", ctypes.c_uint, 1),
-        ("coolingDual", ctypes.c_uint, 1),
-        ("coolingDualSpeedIndependent", ctypes.c_uint, 1),
-        ("unused25", ctypes.c_uint, 1),
-        ("heater1", ctypes.c_uint, 1),
-        ("heater1TempCtrl", ctypes.c_uint, 1),
-        ("heater1TempCtrlProbe", ctypes.c_uint, 1),
-        ("unused29", ctypes.c_uint, 1),
-        ("unused30", ctypes.c_uint, 1),
-        ("unused31", ctypes.c_uint, 1),
-        ("unused32", ctypes.c_uint, 1),
-        ("unused33", ctypes.c_uint, 1),
-        ("unused34", ctypes.c_uint, 1),
-        ("unused35", ctypes.c_uint, 1),
-        ("heater2", ctypes.c_uint, 1),
-        ("heater12IndependentLimits", ctypes.c_uint, 1),
-        ("unused38", ctypes.c_uint, 1),
-        ("unused39", ctypes.c_uint, 1),
-        ("unused40", ctypes.c_uint, 1),
-        ("unused41", ctypes.c_uint, 1),
-        ("unused42", ctypes.c_uint, 1),
-        ("unused43", ctypes.c_uint, 1),
-        ("unused44", ctypes.c_uint, 1),
-        ("unused45", ctypes.c_uint, 1),
-        ("waterCoolingSensorFitted", ctypes.c_uint, 1),
-        ("home", ctypes.c_uint, 1),
-        ("supportsVacuum", ctypes.c_uint, 1),
-        ("motorX", ctypes.c_uint, 1),
-        ("motorY", ctypes.c_uint, 1),
-        ("motorZ", ctypes.c_uint, 1),
-        ("supportsHumidity", ctypes.c_uint, 1),
-        ("unused53", ctypes.c_uint, 1),
-        ("unused54", ctypes.c_uint, 1),
-        ("unused55", ctypes.c_uint, 1),
-        ("unused56", ctypes.c_uint, 1),
-        ("unused57", ctypes.c_uint, 1),
-        ("unused58", ctypes.c_uint, 1),
-        ("unused59", ctypes.c_uint, 1),
-        ("unused60", ctypes.c_uint, 1),
-        ("unused61", ctypes.c_uint, 1),
-        ("unused62", ctypes.c_uint, 1),
-        ("unused63", ctypes.c_uint, 1),
-    ]
-
-
-class _StageConfig(ctypes.Union):
-    """StageConfig union from C headers."""
-
-    _fields_ = [("flags", _StageConfigFlags), ("value", _uint64_t)]
-
-
-class _CMSStatusFlags(ctypes.Structure):
-    """CMSStatus.flags struct from C headers"""
-
-    _fields_ = [
-        ("on", ctypes.c_uint, 1),
-        ("onNoLN2", ctypes.c_uint, 1),
-        ("prime", ctypes.c_uint, 1),
-        ("autoTopUp", ctypes.c_uint, 1),
-        ("warmingUp", ctypes.c_uint, 1),
-        ("WarmingUpFromCupboard", ctypes.c_uint, 1),
-        ("unused6", ctypes.c_uint, 1),
-        ("unused7", ctypes.c_uint, 1),
-        ("light", ctypes.c_uint, 1),
-        ("sampleDewarFillSignal", ctypes.c_uint, 1),
-        ("mainDewarFillSignal", ctypes.c_uint, 1),
-        ("unused11", ctypes.c_uint, 1),
-        ("unused12", ctypes.c_uint, 1),
-        ("unused13", ctypes.c_uint, 1),
-        ("unused14", ctypes.c_uint, 1),
-        ("unused15", ctypes.c_uint, 1),
-        ("unused16", ctypes.c_uint, 1),
-        ("unused17", ctypes.c_uint, 1),
-        ("unused18", ctypes.c_uint, 1),
-        ("unused19", ctypes.c_uint, 1),
-        ("unused20", ctypes.c_uint, 1),
-        ("unused21", ctypes.c_uint, 1),
-        ("unused22", ctypes.c_uint, 1),
-        ("unused23", ctypes.c_uint, 1),
-        ("unused24", ctypes.c_uint, 1),
-        ("unused25", ctypes.c_uint, 1),
-        ("unused26", ctypes.c_uint, 1),
-        ("unused27", ctypes.c_uint, 1),
-        ("unused28", ctypes.c_uint, 1),
-        ("unused29", ctypes.c_uint, 1),
-        ("unused30", ctypes.c_uint, 1),
-        ("unused31", ctypes.c_uint, 1),
-    ]
-
-
-class _CMSStatus(ctypes.Union):
-    """CMSStatus union from C headers"""
-
-    _fields_ = [("flags", _CMSStatusFlags), ("value", _uint32_t)]
-
-
-class _CMSErrorFlags(ctypes.Structure):
-    """CMSError.flags struct from C headers"""
-
-    _fields_ = [
-        ("mainSensorOC", ctypes.c_uint, 1),
-        ("mainSensorOver", ctypes.c_uint, 1),
-        ("ln2SwitchSensorOC", ctypes.c_uint, 1),
-        ("ln2SwitchSensorOver", ctypes.c_uint, 1),
-        ("dewarSensorOC", ctypes.c_uint, 1),
-        ("dewarSensorOver", ctypes.c_uint, 1),
-        ("baseSensorOC", ctypes.c_uint, 1),
-        ("baseSensorOver", ctypes.c_uint, 1),
-        ("dewarEmpty", ctypes.c_uint, 1),
-        ("motorPosnError", ctypes.c_uint, 1),
-        ("unused10", ctypes.c_uint, 1),
-        ("unused11", ctypes.c_uint, 1),
-        ("unused12", ctypes.c_uint, 1),
-        ("unused13", ctypes.c_uint, 1),
-        ("unused14", ctypes.c_uint, 1),
-        ("unused15", ctypes.c_uint, 1),
-        ("unused16", ctypes.c_uint, 1),
-        ("unused17", ctypes.c_uint, 1),
-        ("unused18", ctypes.c_uint, 1),
-        ("unused19", ctypes.c_uint, 1),
-        ("unused20", ctypes.c_uint, 1),
-        ("unused21", ctypes.c_uint, 1),
-        ("unused22", ctypes.c_uint, 1),
-        ("unused23", ctypes.c_uint, 1),
-        ("unused24", ctypes.c_uint, 1),
-        ("unused25", ctypes.c_uint, 1),
-        ("unused26", ctypes.c_uint, 1),
-        ("unused27", ctypes.c_uint, 1),
-        ("unused28", ctypes.c_uint, 1),
-        ("unused29", ctypes.c_uint, 1),
-        ("unused30", ctypes.c_uint, 1),
-        ("unused31", ctypes.c_uint, 1),
-    ]
-
-
-class _CMSError(ctypes.Union):
-    """CMSError union from C headers"""
-
-    _fields_ = [("flags", _CMSErrorFlags), ("value", _uint32_t)]
-
-
-class _ConnectionStatusFlags(ctypes.Structure):
-    """ConnectionStatus.flags structure from C headers"""
-
-    _fields_ = [
-        ("connected", ctypes.c_uint, 1),
-        ("errorNoDeviceFound", ctypes.c_uint, 1),
-        ("errorMultipleDevicesFound", ctypes.c_uint, 1),
-        ("errorTimeout", ctypes.c_uint, 1),
-        ("errorHandleRegistrationFailed", ctypes.c_uint, 1),
-        ("errorAllocationFailed", ctypes.c_uint, 1),
-        ("errorSerialNumberRequired", ctypes.c_uint, 1),
-        ("errorAlreadyOpen", ctypes.c_uint, 1),
-        ("errorPropertiesIncorrect", ctypes.c_uint, 1),
-        ("errorPortConfig", ctypes.c_uint, 1),
-        ("errorCommsStreams", ctypes.c_uint, 1),
-        ("errorUnhandled", ctypes.c_uint, 1),
-        ("unused12", ctypes.c_uint, 1),
-        ("unused13", ctypes.c_uint, 1),
-        ("unused14", ctypes.c_uint, 1),
-        ("unused15", ctypes.c_uint, 1),
-        ("unused16", ctypes.c_uint, 1),
-        ("unused17", ctypes.c_uint, 1),
-        ("unused18", ctypes.c_uint, 1),
-        ("unused19", ctypes.c_uint, 1),
-        ("unused20", ctypes.c_uint, 1),
-        ("unused21", ctypes.c_uint, 1),
-        ("unused22", ctypes.c_uint, 1),
-        ("unused23", ctypes.c_uint, 1),
-        ("unused24", ctypes.c_uint, 1),
-        ("unused25", ctypes.c_uint, 1),
-        ("unused26", ctypes.c_uint, 1),
-        ("unused27", ctypes.c_uint, 1),
-        ("unused28", ctypes.c_uint, 1),
-        ("unused29", ctypes.c_uint, 1),
-        ("unused30", ctypes.c_uint, 1),
-        ("unused31", ctypes.c_uint, 1),
-    ]
-
-
-class _ConnectionStatus(ctypes.Union):
-    """ConnectionStatus union from C headers"""
-
-    _fields_ = [("flags", _ConnectionStatusFlags), ("value", _uint32_t)]
-
-
-class _ControllerStatusFlags(ctypes.Structure):
-    """ControllerStatus.flags struct from C headers"""
-
-    _fields_ = [
-        ("controllerError", ctypes.c_uint, 1),
-        ("heater1RampSetPoint", ctypes.c_uint, 1),
-        ("heater1Started", ctypes.c_uint, 1),
-        ("heater2RampSetPoint", ctypes.c_uint, 1),
-        ("heater2Started", ctypes.c_uint, 1),
-        ("vacuumRampSetPoint", ctypes.c_uint, 1),
-        ("vacuumCtrlStarted", ctypes.c_uint, 1),
-        ("vacuumValveClosed", ctypes.c_uint, 1),
-        ("vacuumValveOpen", ctypes.c_uint, 1),
-        ("humidityRampSetPoint", ctypes.c_uint, 1),
-        ("humidityCtrlStarted", ctypes.c_uint, 1),
-        ("lnpCoolingPumpOn", ctypes.c_uint, 1),
-        ("lnpCoolingPumpAuto", ctypes.c_uint, 1),
-        ("unused13", ctypes.c_uint, 1),
-        ("HumidityDesiccantConditioning", ctypes.c_uint, 1),
-        ("unused15", ctypes.c_uint, 1),
-        ("unused16", ctypes.c_uint, 1),
-        ("unused17", ctypes.c_uint, 1),
-        ("unused18", ctypes.c_uint, 1),
-        ("unused19", ctypes.c_uint, 1),
-        ("unused20", ctypes.c_uint, 1),
-        ("unused21", ctypes.c_uint, 1),
-        ("unused22", ctypes.c_uint, 1),
-        ("unused23", ctypes.c_uint, 1),
-        ("unused24", ctypes.c_uint, 1),
-        ("unused25", ctypes.c_uint, 1),
-        ("unused26", ctypes.c_uint, 1),
-        ("unused27", ctypes.c_uint, 1),
-        ("unused28", ctypes.c_uint, 1),
-        ("unused29", ctypes.c_uint, 1),
-        ("unused30", ctypes.c_uint, 1),
-        ("unused31", ctypes.c_uint, 1),
-        ("unused32", ctypes.c_uint, 1),
-        ("unused33", ctypes.c_uint, 1),
-        ("unused34", ctypes.c_uint, 1),
-        ("unused35", ctypes.c_uint, 1),
-        ("unused36", ctypes.c_uint, 1),
-        ("unused37", ctypes.c_uint, 1),
-        ("unused38", ctypes.c_uint, 1),
-        ("unused39", ctypes.c_uint, 1),
-        ("unused40", ctypes.c_uint, 1),
-        ("motorTravelMinX", ctypes.c_uint, 1),
-        ("motorTravelMaxX", ctypes.c_uint, 1),
-        ("motorStoppedX", ctypes.c_uint, 1),
-        ("motorTravelMinY", ctypes.c_uint, 1),
-        ("motorTravelMaxY", ctypes.c_uint, 1),
-        ("motorStoppedY", ctypes.c_uint, 1),
-        ("motorTravelMinZ", ctypes.c_uint, 1),
-        ("motorTravelMaxZ", ctypes.c_uint, 1),
-        ("motorStoppedZ", ctypes.c_uint, 1),
-        ("sampleCal", ctypes.c_uint, 1),
-        ("motorDistanceCalTST", ctypes.c_uint, 1),
-        ("cssRotMotorStopped", ctypes.c_uint, 1),
-        ("cssGapMotorStopped", ctypes.c_uint, 1),
-        ("cssLidOn", ctypes.c_uint, 1),
-        ("cssRefLimit", ctypes.c_uint, 1),
-        ("cssZeroLimit", ctypes.c_uint, 1),
-        ("unused57", ctypes.c_uint, 1),
-        ("unused58", ctypes.c_uint, 1),
-        ("unused59", ctypes.c_uint, 1),
-        ("unused60", ctypes.c_uint, 1),
-        ("unused61", ctypes.c_uint, 1),
-        ("unused62", ctypes.c_uint, 1),
-        ("unused63", ctypes.c_uint, 1),
-    ]
-
-
-class _ControllerStatus(ctypes.Union):
-    """ControllerStatus union from C headers"""
-
-    _fields_ = [("flags", _ControllerStatusFlags), ("value", _uint64_t)]
-
-
-class _MDSStatusFlags(ctypes.Structure):
-    """MDSStatus.flags struct from C headers"""
-
-    _fields_ = [
-        ("xMinLimit", ctypes.c_uint, 1),
-        ("xMaxLimit", ctypes.c_uint, 1),
-        ("xMoveDone", ctypes.c_uint, 1),
-        ("yMinLimit", ctypes.c_uint, 1),
-        ("yMaxLimit", ctypes.c_uint, 1),
-        ("yMoveDone", ctypes.c_uint, 1),
-        ("unused6", ctypes.c_uint, 1),
-        ("unused7", ctypes.c_uint, 1),
-        ("unused8", ctypes.c_uint, 1),
-        ("unused9", ctypes.c_uint, 1),
-        ("unused10", ctypes.c_uint, 1),
-        ("unused11", ctypes.c_uint, 1),
-        ("unused12", ctypes.c_uint, 1),
-        ("unused13", ctypes.c_uint, 1),
-        ("unused14", ctypes.c_uint, 1),
-        ("unused15", ctypes.c_uint, 1),
-        ("unused16", ctypes.c_uint, 1),
-        ("unused17", ctypes.c_uint, 1),
-        ("unused18", ctypes.c_uint, 1),
-        ("unused19", ctypes.c_uint, 1),
-        ("unused20", ctypes.c_uint, 1),
-        ("unused21", ctypes.c_uint, 1),
-        ("unused22", ctypes.c_uint, 1),
-        ("unused23", ctypes.c_uint, 1),
-        ("unused24", ctypes.c_uint, 1),
-        ("unused25", ctypes.c_uint, 1),
-        ("unused26", ctypes.c_uint, 1),
-        ("unused27", ctypes.c_uint, 1),
-        ("unused28", ctypes.c_uint, 1),
-        ("unused29", ctypes.c_uint, 1),
-        ("unused30", ctypes.c_uint, 1),
-        ("unused31", ctypes.c_uint, 1),
-    ]
-
-
-class _MDSStatus(ctypes.Union):
-    """MDSStatus union from C headers"""
-
-    _fields_ = [("flags", _MDSStatusFlags), ("value", _uint32_t)]
-
-
-class ControllerError(Enum):
-    """ControllerError enum from C headers"""
-
-    NoError = 0
-    StageCableDisconnected = 1
-    StageCableError = 2
-    StageTempSensorOpenOverrange = 3
-    LoadPowerOutputVoltageWrong = 4
-    T95RelayMissing = 5
-    T95OptionBoardWongConfig = 6
-    OptionBoardCableDisconnect = 7
-    LoadPowerIncorrectForStage = 8
-    OptionBoardIncorrectCable = 9
-    OptionBoardSensorOenOverrange = 10
-    T95FanNotWorking = 11
-    LNP95Error = 12
-    CommsError = 13
-    CoolingWaterTooWarmNotFlowing = 14
-    CSS450MotorDriveOverTemp = 15
-    CSS450MotorWindingError1 = 16
-    CSS450MotorWindingError2 = 17
-    Reserved1 = 18
-    Reserved2 = 19
-    Reserved3 = 20
-    CMS196ChamberSensorOpen = 21
-    CMS196ChamberSensorOverrange = 22
-    CMS196LN2SwitchSensorOpen = 23
-    CMS196LN2SwitchSensorOverrange = 24
-    CMS196DewarSensorOpen = 25
-    CMS196DewarSensorOverrange = 26
-    CMS196DewarEmpty = 27
-    CMS196BaseSensorOpen = 28
-    CMS196BaseSensorOverrange = 29
-    CMS196MotorPosnError = 30
-
-
-# LinkamFunctionMsgCode enum from C headers.
-class Msg(IntEnum):
-    OpenComms = 0x00000001
-    # \param[in]      hDevice     A valid handle to a comms device/port returned by eLinkamFunctionMsgCode_OpenComms.
-    CloseComms = 0x00000002
-    GetControllerConfig = 0x00000003
-    GetControllerError = 0x00000004
-    GetControllerName = 0x00000005
-    GetControllerSerial = 0x00000006
-    GetStatus = 0x00000007
-    GetStageConfig = 0x00000008
-    GetStageSerial = 0x00000009
-    GetStageName = 0x0000000A
-    GetMaxValue = 0x0000000B
-    GetMinValue = 0x0000000C
-    GetResolution = 0x0000000D
-    ApplySampleCals = 0x0000000E
-    SaveSampleCals = 0x0000000F
-    StartHeating = 0x00000010
-    StartVacuum = 0x00000011
-    StartHumidity = 0x00000012
-    StartHumidityDesiccantConditioning = 0x00000013
-    StartMotors = 0x00000014
-    GetValue = 0x00000015
-    SetValue = 0x00000016
-    TstCalibrateDistance = 0x00000017
-    TstSetMode = 0x00000018
-    TstZeroForce = 0x00000019
-    TstZeroPosition = 0x0000001A
-    LnpSetMode = 0x0000001B
-    LnpSetSpeed = 0x0000001C
-    CssApplyValues = 0x0000001D
-    CssCheckValues = 0x0000001E
-    CssGotoReference = 0x0000001F
-    CssSensorCal = 0x00000020
-    CssStartJogGap = 0x00000021
-    CssStartJogRot = 0x00000022
-    EnableLogging = 0x00000023
-    DisableLogging = 0x00000024
-    GetControllerFirmwareVersion = 0x00000025
-    GetControllerHardwareVersion = 0x00000026
-    GetStageFirmwareVersion = 0x00000027
-    GetStageHardwareVersion = 0x00000028
-    GetDataRate = 0x00000029
-    SetDataRate = 0x0000002A
-    GetStageCableLimits = 0x0000002B
-    SendDscGainValues = 0x0000002C
-    SendDscPowerValue = 0x0000002D
-    SendDscBaselinePowerValues = 0x0000002E
-    SendDscTuaConstants = 0x0000002F
-    SetDSCModulationData = 0x00000030
-    GetOptionCardType = 0x00000031
-    GetOptionCardSlot = 0x00000032
-    GetOptionCardName = 0x00000033
-    GetOptionCardSerial = 0x00000034
-    GetOptionCardHardwareVersion = 0x00000035
-    DoesOptionCardSupportSensors = 0x00000036
-    # \see            eLinkamFunctionMsgCode_DoesOptionCardSupportSensors
-    GetOptionCardSensorName = 0x00000037
-    # \see            eLinkamFunctionMsgCode_DoesOptionCardSupportSensors
-    GetOptionCardSensorSerial = 0x00000038
-    # \see            eLinkamFunctionMsgCode_DoesOptionCardSupportSensors
-    GetOptionCardSensorHardwareVersion = 0x00000039
-    GetStageGroup = 0x0000003A
-    HaveInstrumentBusDeviceType = 0x0000003B
-    GetInstrumentBusDeviceName = 0x0000003C
-    GetInstrumentBusDeviceSerial = 0x0000003D
-    GetInstrumentBusDeviceFirmwareVersion = 0x0000003E
-    GetInstrumentBusDeviceHardwareVersion = 0x0000003F
-    GetHumidityControllerSensorName = 0x00000040
-    GetHumidityControllerSensorSerial = 0x00000041
-    GetHumidityControllerSensorHardwareVersion = 0x00000042
-    IsControllerType = 0x00000043
-    GetControllerPSUDetails = 0x00000044
-    SetControllerTriggerSignalEnable = 0x00000045
-    SetControllerTriggerSignalDisable = 0x00000046
-    SetControllerMainsFrequency = 0x00000047
-    InitialiseTriggerSignalPulse = 0x00000048
-    SetTriggerSignalPulse = 0x00000049
-    SetTriggerSignalPluseWidth = 0x0000004A
-    GetProgramState = 0x0000004B
-    GetStageConfiguration = 0x0000004C
-    GetControllerHeaterDetails = 0x0000004D
-    CssSendGapVelocity = 0x0000004E
-    CssSendGapOverride = 0x0000004F
-    CssSendGap = 0x00000050
-    CssSendVelocity = 0x00000051
-    CssSendRate = 0x00000052
-    CssSendFrequency = 0x00000053
-    CssSendStrain = 0x00000054
-    CssSendDirection = 0x00000055
-    CssSendForceStop = 0x00000056
-    CssSendTorque = 0x00000057
-    TstSetCalibrationForce = 0x00000058
-    ForceHeating = 0x00000059
-    ForceCooling = 0x0000005A
-    ForceHold = 0x0000005B
-    GetInstrumentBusDeviceIdent = 0x0000005C
-    GetStageIdent = 0x0000005D
-    GetControllerIdent = 0x0000005F
-    GetConnectionInformation = 0x00000060
-    GetStageHeaterIdent = 0x00000061
-    Max = 0x0FFFFFFF
-
-
-class ErrorCode(Enum):
-    """ErrorCode enum from C headers"""
-
-    NoError = 0xECF00000
-    LibraryNotInitialised = 0xECF00001
-    NoConnectionInfo = 0xECF00002
-    DeviceRegistrationFailed = 0xECF00003
-    DeviceCreationFailure = 0xECF00004
-    SerialCommsInitialisationFailure = 0xECF00005
-    SerialCommsHandshakeFailure = 0xECF00006
-    SerialPortSocketCreationFailure = 0xECF00007
-    SerialPortSocketConfigurationFailure = 0xECF00008
-    SerialCommsRxError = 0xECF00009
-    SerialCommsUnknownRxError = 0xECF0000A
-    CommandBufferLimitReached = 0xECF0000B
-    USBCommsInitialisationFailure = 0xECF0000C
-    USBCommsHandshakeFailure = 0xECF0000D
-    USBPortSocketCreationFailure = 0xECF0000E
-    USBCommsRxError = 0xECF0000F
-    USBCommsUnknownRxError = 0xECF00010
-    USBCommsTxError = 0xECF00011
-    USBCommsUnknownTxError = 0xECF00012
-    SerialCommsTxError = 0xECF00013
-    SerialCommsUnknownTxError = 0xECF00014
-    Max = 0xECFFFFFF
-
-
-class _StageValueType(Enum):
-    """StageValueType enum from C headers"""
-
-    Heater1Temp = 0
-    HeaterRate = 1
-    HeaterSetpoint = 2
-    Heater1Power = 3
-    Heater1LNPSpeed = 4
-    Heater2Temp = 5
-    Heater2Power = 8
-    Heater2LNPSpeed = 9
-    WaterCoolingTemp = 10
-    HumidityTemp = 11
-    Vacuum = 12
-    VacuumSetpoint = 13
-    Humidity = 14
-    HumiditySetpoint = 15
-    MotorPosX = 16
-    MotorVelX = 17
-    MotorSetpointX = 18
-    MotorPosY = 19
-    MotorVelY = 20
-    MotorSetpointY = 21
-    MotorPosZ = 22
-    MotorVelZ = 23
-    MotorSetpointZ = 24
-    MotorDrivenStageStatus = 25
-    VacuumBoardUnitOfMeasure = 26
-    VacMotorValveStatus = 27
-    VacMotorValvePos = 28
-    VacMotorValveVel = 29
-    VacMotorValveSetpoint = 30
-    GradedMotorPos = 31
-    GradedMotorVel = 32
-    GradedMotorDistanceSetpoint = 33
-    SampleRef1 = 34
-    SampleAct1 = 35
-    SampleRef2 = 36
-    SampleAct2 = 37
-    SampleRef3 = 38
-    SampleAct3 = 39
-    SampleRef4 = 40
-    SampleAct4 = 41
-    SampleRef5 = 42
-    SampleAct5 = 43
-    Heater3Temp = 44
-    Dsc = 45
-    TriggerSignalBlue = 46
-    TriggerSignalGreen = 47
-    TriggerSignalPink = 48
-    TriggerSignalsEnabled = 49
-    TemperatureResolution = 50
-    Heater4Temp = 51
-    CmsLight = 52
-    CmsWarmingHeater = 53
-    CmsSolenoidRefill = 54
-    CmsSampleDewarFillSig = 55
-    CmsStatus = 56
-    CmsError = 57
-    RampHoldTime = 58
-    RampHoldRemaining = 59
-    CmsMainDewarFillSig = 60
-    CmsCondenserLEDLevel = 61
-    TestMotion = 62
-    MotorFeedbackYX = 63
-    TstMotorPos = 64
-    TstMotorVel = 65
-    TstMotorDistanceSetpoint = 66
-    TstForce = 67
-    TstForceSetpoint = 68
-    TstPidKp = 69
-    TstPidKi = 70
-    TstPidKd = 71
-    TstForceGauge = 72
-    CssMode = 73
-    CssGapSetpoint = 74
-    CssGapPos = 75
-    CssStrainSetpoint = 76
-    CssRateSetpoint = 77
-    CssOcsFreq = 78
-    CssDirn = 79
-    CssJogRotVel = 80
-    CssJogGapDis = 81
-    CssDefaultGapRefVel = 82
-    CssDefaultRotRefVel = 83
-    CssStepDone = 84
-    CssStepSuccess = 85
-    CssStatus = 86
-    CssForce = 87
-    CssShareTime = 88
-    CssRotMotorVelocitySetpoint = 89
-    CssGapMotorVelocitySetpoint = 90
-    CssOptionBoardSensorData = 91
-    RS232OptionBoardSensorEnabled = 92
-    VacuumOptionBoardSensor1Data = 93
-    VacuumOptionBoardSensor1Enabled = 94
-    VacuumOptionBoardSensor2Data = 95
-    VacuumOptionBoardSensor2Enabled = 96
-    VtoOptionBoardEnabled = 97
-    CmsDewarTopTemperature = 98
-    CmsAutoDewarFill = 99
-    DscPower = 100
-    DscGain1 = 101
-    DscGain2 = 102
-    DscGain3 = 103
-    DscConstantTerm = 104
-    DscPowerTerm1 = 105
-    DscPowerTerm2 = 106
-    DscPowerTerm3 = 107
-    DscPowerTerm4 = 108
-    DscPowerTerm5 = 109
-    DscPowerTerm6 = 110
-    DscBaselineConstTerm = 111
-    DscBaselinePowerTerm1 = 112
-    DscBaselinePowerTerm2 = 113
-    DscBaselinePowerTerm3 = 114
-    DscBaselinePowerTerm4 = 115
-    DscTuaConst1 = 116
-    DscTuaConst2 = 117
-    DscOptionBoardSensorEnabled = 118
-    TstJawToJawSize = 119
-    TstTableDirection = 120
-    TstSampleSize = 121
-    TstStrainEngineeringUnits = 122
-    TstStrainPercentage = 123
-    TstShowAsForceDistance = 124
-    TstCalForceValue = 125
-    TstOptionBoardSensorEnabled = 126
-    TstShowCalbData = 127
-    TstStatus = 128
-    TstJawPosition = 129
-    TstStrain = 130
-    TstStress = 131
-    TstTableMode = 132
-    StageHumidityUnitData = 133
-    Pressure = 134
-    MotorXOptionBoardSensorEnabled = 135
-    MotorYOptionBoardSensorEnabled = 136
-    MotorZOptionBoardSensorEnabled = 137
-    MotorVacuumOptionBoardSensorEnabled = 138
-    MotorFDVacuumOptionBoardSensorEnabled = 139
-    MotorTstOptionBoardSensorEnabled = 140
-    MotorGradientOptionBoardSensorEnabled = 141
-    MotorXOptionBoardSensorData = 142
-    MotorYOptionBoardSensorData = 143
-    MotorZOptionBoardSensorData = 144
-    MotorVacuumOptionBoardSensorData = 145
-    MotorFDVacuumOptionBoardSensorData = 146
-    MotorTstOptionBoardSensorData = 147
-    MotorGradientOptionBoardSensorData = 148
-    TtcOptionBoardEnabled = 149
-    TtcOptionBoardSensor1Enabled = 150
-    TtcOptionBoardSensor2Enabled = 151
-    TtcOptionBoardSensor3Enabled = 152
-    DtcOptionBoardSensor1Enabled = 153
-    DtcOptionBoardSensor2Enabled = 154
-    MotorXDefaultSpeed = 155
-    MotorYDefaultSpeed = 156
-    MotorZDefaultSpeed = 157
-    MotorTstDefaultSpeed = 158
-    MotorGsDefaultSpeed = 159
-    MotorVacDefaultSpeed = 160
-    MotorFDVacDefaultSpeed = 161
-    HumidityDryingTimeSetpoint = 162
-    HumiditySwapTimeSetpoint = 163
-    HumidityPipeTempSetpoint = 164
-    HumidityWaterTempSetpoint = 165
-    HumidityDryingTimeLeft = 166
-    HumiditySwapTimeLeft = 167
-    HumidityWaterTemp = 168
-    VtoVideoStandard = 169
-    TriggerSignalPulseWidth = 170
-    ConnectionType = 171
-    VacuumSimulatorPlug = 172
-    PressureSimulatorPlug = 173
-    LNPSingle = 174
-    LNPDual = 175
-    LNP95 = 176
-    LNP96 = 177
-    UsingXenocsStageTestCables = 178
-    UsingXenocsStageTestCableType1 = 179
-    UsingXenocsStageTestCableType2 = 180
-    UsingCalibrationPlug = 181
-    UsingCalibrationCableB = 182
-    UsingCalibrationCableC = 183
-    UsingCalibrationCableA = 184
-    VtoText = 185
-    VtoTime = 186
-    MotorZeroRefX = 187
-    MotorZeroRefY = 188
-    CmsXaxisGridCentre = 189
-    CmsYaxisGridCentre = 190
-    CmsLashWarning = 191
-    CmsBaseHeaterLimit = 192
-    CmsAlarmVolume = 193
-    ManualHumiditySetpoint = 194
-    FDVSColdTrapPumpSpeed = 195
-    FDVSScanMotorPosition = 196
-    ImagingStationBrightness = 197
-    EnableJoyStick = 198
-    DisableJoyStick = 199
-    InvertJoyStickAxisX = 200
-    InvertJoyStickAxisY = 201
-    FDVSMotorVel = 202
-    FDVSMotorDistanceSetpoint = 203
-    CssDefaultGapChangeVel = 204
-    MaxValue = 65535
-
-
-class _Variant(ctypes.Union):
-    """Variant union from C headers"""
 
     _fields_ = [
         ("vChar", ctypes.c_char),
@@ -2925,5 +1526,4 @@
         status = super().get_status(*args, self._cmsstatus)
         status.update(self.temperatures())
         status.update(refills=self.refill_stats())
-        return status
->>>>>>> 95322a53
+        return status