#!/usr/bin/env python3

## Copyright (C) 2020 Mick Phillips <mick.phillips@gmail.com>
##
## This file is part of Microscope.
##
## Microscope is free software: you can redistribute it and/or modify
## it under the terms of the GNU General Public License as published by
## the Free Software Foundation, either version 3 of the License, or
## (at your option) any later version.
##
## Microscope is distributed in the hope that it will be useful,
## but WITHOUT ANY WARRANTY; without even the implied warranty of
## MERCHANTABILITY or FITNESS FOR A PARTICULAR PURPOSE.  See the
## GNU General Public License for more details.
##
## You should have received a copy of the GNU General Public License
## along with Microscope.  If not, see <http://www.gnu.org/licenses/>.

import io
import string
import threading
import warnings

import serial

import microscope
import microscope.abc


class ThorlabsFilterWheel(microscope.abc.FilterWheel):
    """Implements FilterServer wheel interface for Thorlabs FW102C.

    Note that the FW102C also has manual controls on the device, so clients
    should periodically query the current wheel position."""

    def __init__(self, com, baud=115200, timeout=2.0, **kwargs):
        """Create ThorlabsFilterWheel

        :param com: COM port
        :param baud: baud rate
        :param timeout: serial timeout
        """
        self.eol = "\r"
        rawSerial = serial.Serial(
            port=com,
            baudrate=baud,
            timeout=timeout,
            stopbits=serial.STOPBITS_ONE,
            bytesize=serial.EIGHTBITS,
            parity=serial.PARITY_NONE,
            xonxoff=0,
        )
        # The Thorlabs controller serial implementation is strange.
        # Generally, it uses \r as EOL, but error messages use \n.
        # A readline after sending a 'pos?\r' command always times out,
        # but returns a string terminated by a newline.
        # We use TextIOWrapper with newline=None to perform EOL translation
        # inbound, but must explicitly append \r to outgoing commands.
        # The TextIOWrapper also deals with conversion between unicode
        # and bytes.
        self.connection = io.TextIOWrapper(
            rawSerial,
            newline=None,
            line_buffering=True,  # flush on write
            write_through=True,  # write out immediately
        )
        # A lock for the connection.  We should probably be using
        # SharedSerial (maybe change it to SharedIO, and have it
        # accept any IOBase implementation).
        self._lock = threading.RLock()
        position_count = int(self._send_command("pcount?"))
        super().__init__(positions=position_count, **kwargs)

    def _do_shutdown(self) -> None:
        pass

    def _do_set_position(self, new_position: int) -> None:
        # Thorlabs positions start at 1, hence the +1
        self._send_command("pos=%d" % (new_position + 1))

    def _do_get_position(self):
        # Thorlabs positions start at 1, hence the -1
        try:
            return int(self._send_command("pos?")) - 1
<<<<<<< HEAD
        except ValueError:
            # Sometimes returns non-int on first call (seemingly if in motion)
            return int(self._send_command("pos?")) - 1
=======
        except TypeError:
            raise microscope.DeviceError(
                "Unable to get position of %s", self.__class__.__name__
            )
>>>>>>> f0b0de02

    def _readline(self):
        """Custom _readline to overcome limitations of the serial implementation."""
        result = []
        with self._lock:
            while not result or result[-1] not in ("\n", ""):
                char = self.connection.read()
                # Do not allow lines to be empty.
                if result or (char not in string.whitespace):
                    result.append(char)
        return "".join(result)

    def _send_command(self, command):
        """Send a command and return any result."""
        with self._lock:
            self.connection.write(command + self.eol)
            response = "dummy"
            while command not in response and ">" not in response:
                # Read until we receive the command echo.
                response = self._readline().strip()
            if command.endswith("?"):
                # Last response was the command. Next is result.
                return self._readline().strip()
        return None


class ThorlabsFW102C(ThorlabsFilterWheel):
    """Deprecated, use ThorlabsFilterWheel.

    This class is from when ThorlabsFilterWheel did not automatically
    found its own number of positions and there was a separate class
    for each thorlabs filterwheel model.
    """

    def __init__(self, *args, **kwargs):
        warnings.warn(
            "Use ThorlabsFilterWheel instead of ThorlabsFW102C",
            DeprecationWarning,
            stacklevel=2,
        )
        super().__init__(*args, **kwargs)
        if self.n_positions != 6:
            raise microscope.InitialiseError(
                "Does not look like a FW102C, it has %d positions instead of 6"
            )


class ThorlabsFW212C(ThorlabsFilterWheel):
    """Deprecated, use ThorlabsFilterWheel.

    This class is from when ThorlabsFilterWheel did not automatically
    found its own number of positions and there was a separate class
    for each thorlabs filterwheel model.
    """

    def __init__(self, *args, **kwargs):
        warnings.warn(
            "Use ThorlabsFilterWheel instead of ThorlabsFW212C",
            DeprecationWarning,
            stacklevel=2,
        )
        super().__init__(*args, **kwargs)
        if self.n_positions != 12:
            raise microscope.InitialiseError(
                "Does not look like a FW212C, it has %d positions instead of 12"
            )<|MERGE_RESOLUTION|>--- conflicted
+++ resolved
@@ -83,16 +83,10 @@
         # Thorlabs positions start at 1, hence the -1
         try:
             return int(self._send_command("pos?")) - 1
-<<<<<<< HEAD
-        except ValueError:
-            # Sometimes returns non-int on first call (seemingly if in motion)
-            return int(self._send_command("pos?")) - 1
-=======
         except TypeError:
             raise microscope.DeviceError(
                 "Unable to get position of %s", self.__class__.__name__
             )
->>>>>>> f0b0de02
 
     def _readline(self):
         """Custom _readline to overcome limitations of the serial implementation."""
