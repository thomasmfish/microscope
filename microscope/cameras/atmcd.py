<<<<<<< HEAD
#
#   andorsdk - a ctypes interface to Andor's SDK DLL.
#   Copyright (C) 2015-2019 Mick Phillips
#   mick.phillips@gmail.com
#   Re-wrapped using David Baddeley's approach for SDK3.
#
#   This program is free software: you can redistribute it and/or modify
#   it under the terms of the GNU General Public License as published by
#   the Free Software Foundation, either version 3 of the License, or
#   (at your option) any later version.
#
#   This program is distributed in the hope that it will be useful,
#   but WITHOUT ANY WARRANTY; without even the implied warranty of
#   MERCHANTABILITY or FITNESS FOR A PARTICULAR PURPOSE.  See the
#   GNU General Public License for more details.
#
#   You should have received a copy of the GNU General Public License
#   along with this program.  If not, see <http://www.gnu.org/licenses/>.
#
"""atmcd

   This module wraps Andor's SDK for (EM)CCD cameras.

   Example deviceserver entry:
    from microscope.cameras import atmcd
    DEVICES = [ ...
               device(atmcd.AndorAtmcd, '127.0.0.1', 8000, uid='VSC-01234')
              ]

   Tested against Ixon Ultra with atmcd64d.dll ver 2.97.30007.0 .
"""
import re, sys, functools, os, platform
import ctypes
from ctypes import Structure, POINTER
from ctypes import c_int, c_uint, c_long, c_ulong, c_longlong, c_ulonglong
from ctypes import c_ubyte, c_short, c_float, c_double, c_char, c_char_p
from ctypes import c_void_p
from numpy.ctypeslib import ndpointer
import Pyro4

# Andor docs use Windows datatypes in call signatures. These may not be available on
# other platforms.
try:
    from ctypes.wintypes import BYTE, WORD, DWORD, HANDLE
except:
    # Docs give no clues. These need testing against a non-Windows library.
    BYTE = ctypes.c_byte
    WORD = ctypes.c_ushort
    DWORD = ctypes.c_ulong
    HANDLE = ctypes.c_void_p

_stdcall_libraries = {}
arch, plat = platform.architecture()
if arch == '32bit':
    _dllName = 'atmcd32d'
else:
    _dllName = 'atmcd64d'
if os.name in ('nt', 'ce'):
    _dll = ctypes.WinDLL(_dllName)
else:
    _dll = ctypes.CDLL(_dllName + '.so')

# Andor's types
at_32 = c_long
at_u32 = c_ulong
at_64 = c_longlong
at_u64 =  c_ulonglong

"""Version Information Definitions"""
# Version information enumeration
class AT_VersionInfoId(c_int): pass
AT_SDKVersion = AT_VersionInfoId(0x40000000)
AT_DeviceDriverVersion = AT_VersionInfoId(0x40000001)
# No. of elements in version info.
AT_NoOfVersionInfoIds = 2
# Minimum recommended length of the Version Info buffer parameter
AT_VERSION_INFO_LEN = 80
# Minimum recommended length of the Controller Card Model buffer parameter
AT_CONTROLLER_CARD_MODEL_LEN = 80

"""DDG Lite Definitions"""
## Channel enumeration
class AT_DDGLiteChannelId(c_int): pass
AT_DDGLite_ChannelA = AT_DDGLiteChannelId(0x40000000)
AT_DDGLite_ChannelB = AT_DDGLiteChannelId(0x40000001)
AT_DDGLite_ChannelC = AT_DDGLiteChannelId(0x40000002)
## Control byte flags
AT_DDGLite_ControlBit_GlobalEnable   = 0x01
AT_DDGLite_ControlBit_ChannelEnable  = 0x01
AT_DDGLite_ControlBit_FreeRun        = 0x02
AT_DDGLite_ControlBit_DisableOnFrame = 0x04
AT_DDGLite_ControlBit_RestartOnFire  = 0x08
AT_DDGLite_ControlBit_Invert         = 0x10
AT_DDGLite_ControlBit_EnableOnFire   = 0x20

"""USB iStar Definitions"""
# Electrical
AT_DDG_POLARITY_POSITIVE  = 0
AT_DDG_POLARITY_NEGATIVE  = 1
AT_DDG_TERMINATION_50OHMS = 0
AT_DDG_TERMINATION_HIGHZ  = 1
# Stepmode
AT_STEPMODE_CONSTANT      = 0
AT_STEPMODE_EXPONENTIAL   = 1
AT_STEPMODE_LOGARITHMIC   = 2
AT_STEPMODE_LINEAR        = 3
AT_STEPMODE_OFF           = 100
# Gatemode
AT_GATEMODE_FIRE_AND_GATE = 0
AT_GATEMODE_FIRE_ONLY     = 1
AT_GATEMODE_GATE_ONLY     = 2
AT_GATEMODE_CW_ON         = 3
AT_GATEMODE_CW_OFF        = 4
AT_GATEMODE_DDG           = 5


"""typedef structs"""
class ANDORCAPS(Structure):
    _fields_ = [
                ("ulSize", c_ulong),
                ("ulAcqModes", c_ulong),
                ("ulReadModes", c_ulong),
                ("ulTriggerModes", c_ulong),
                ("ulCameraType", c_ulong),
                ("ulPixelMode", c_ulong),
                ("ulSetFunctions", c_ulong),
                ("ulGetFunctions", c_ulong),
                ("ulFeatures", c_ulong),
                ("ulPCICard", c_ulong),
                ("ulEMGainCapability", c_ulong),
                ("ulFTReadModes", c_ulong),
                ]

    def __init__(self):
        # The function that uses this strcut requires that ulSize contains
        # the size of the structure.
        self.ulSize = ctypes.sizeof(self)

AndorCapabilities = ANDORCAPS


class COLORDEMOSAICINFO(Structure):
    _fields_ = [
        ('iX', c_int),
        ('iY', c_int),
        ('iAlgorithm', c_int),
        ('iXPhase', c_int),
        ('iYPhase', c_int),
        ('iBackground', c_int),
        ]

ColorDemosaicInfo = COLORDEMOSAICINFO


class SYSTEMTIME(Structure):
    _fields_ = [
        ('wYear', WORD),
        ('wMonth', WORD),
        ('wDayOfWeek', WORD),
        ('wDay', WORD),
        ('wHour', WORD),
        ('wMinute', WORD),
        ('wSecond', WORD),
        ('wMilliseconds', WORD),
        ]


class WHITEBALANCEINFO(Structure):
    _fields_ = [
        ('iSize', c_int),
        ('iX', c_int),
        ('iY', c_int),
        ('iAlgorithm', c_int),
        ('iROI_left', c_int),
        ('iROI_right', c_int),
        ('iROI_top', c_int),
        ('iROI_bottom', c_int),
        ('iOperation', c_int),
        ]

WhiteBalanceInfo = WHITEBALANCEINFO


"""Enums"""
# Status codes
DRV_ERROR_CODES = 20001
DRV_SUCCESS = 20002
DRV_VXDNOTINSTALLED = 20003
DRV_ERROR_SCAN = 20004
DRV_ERROR_CHECK_SUM = 20005
DRV_ERROR_FILELOAD = 20006
DRV_UNKNOWN_FUNCTION = 20007
DRV_ERROR_VXD_INIT = 20008
DRV_ERROR_ADDRESS = 20009
DRV_ERROR_PAGELOCK = 20010
DRV_ERROR_PAGEUNLOCK = 20011
DRV_ERROR_BOARDTEST = 20012
DRV_ERROR_ACK = 20013
DRV_ERROR_UP_FIFO = 20014
DRV_ERROR_PATTERN = 20015
DRV_ACQUISITION_ERRORS = 20017
DRV_ACQ_BUFFER = 20018
DRV_ACQ_DOWNFIFO_FULL = 20019
DRV_PROC_UNKONWN_INSTRUCTION = 20020
DRV_ILLEGAL_OP_CODE = 20021
DRV_KINETIC_TIME_NOT_MET = 20022
DRV_ACCUM_TIME_NOT_MET = 20023
DRV_NO_NEW_DATA = 20024
DRV_PCI_DMA_FAIL = 20025
DRV_SPOOLERROR = 20026
DRV_SPOOLSETUPERROR = 20027
DRV_FILESIZELIMITERROR = 20028
DRV_ERROR_FILESAVE = 20029
DRV_TEMPERATURE_CODES = 20033
DRV_TEMPERATURE_OFF = 20034
DRV_TEMPERATURE_NOT_STABILIZED = 20035
DRV_TEMPERATURE_STABILIZED = 20036
DRV_TEMPERATURE_NOT_REACHED = 20037
DRV_TEMPERATURE_OUT_RANGE = 20038
DRV_TEMPERATURE_NOT_SUPPORTED = 20039
DRV_TEMPERATURE_DRIFT = 20040
DRV_TEMP_CODES = 20033
DRV_TEMP_OFF = 20034
DRV_TEMP_NOT_STABILIZED = 20035
DRV_TEMP_STABILIZED = 20036
DRV_TEMP_NOT_REACHED = 20037
DRV_TEMP_OUT_RANGE = 20038
DRV_TEMP_NOT_SUPPORTED = 20039
DRV_TEMP_DRIFT = 20040
DRV_GENERAL_ERRORS = 20049
DRV_INVALID_AUX = 20050
DRV_COF_NOTLOADED = 20051
DRV_FPGAPROG = 20052
DRV_FLEXERROR = 20053
DRV_GPIBERROR = 20054
DRV_EEPROMVERSIONERROR = 20055
DRV_DATATYPE = 20064
DRV_DRIVER_ERRORS = 20065
DRV_P1INVALID = 20066
DRV_P2INVALID = 20067
DRV_P3INVALID = 20068
DRV_P4INVALID = 20069
DRV_INIERROR = 20070
DRV_COFERROR = 20071
DRV_ACQUIRING = 20072
DRV_IDLE = 20073
DRV_TEMPCYCLE = 20074
DRV_NOT_INITIALIZED = 20075
DRV_P5INVALID = 20076
DRV_P6INVALID = 20077
DRV_INVALID_MODE = 20078
DRV_INVALID_FILTER = 20079
DRV_I2CERRORS = 20080
DRV_I2CDEVNOTFOUND = 20081
DRV_I2CTIMEOUT = 20082
DRV_P7INVALID = 20083
DRV_P8INVALID = 20084
DRV_P9INVALID = 20085
DRV_P10INVALID = 20086
DRV_P11INVALID = 20087
DRV_USBERROR = 20089
DRV_IOCERROR = 20090
DRV_VRMVERSIONERROR = 20091
DRV_GATESTEPERROR = 20092
DRV_USB_INTERRUPT_ENDPOINT_ERROR = 20093
DRV_RANDOM_TRACK_ERROR = 20094
DRV_INVALID_TRIGGER_MODE = 20095
DRV_LOAD_FIRMWARE_ERROR = 20096
DRV_DIVIDE_BY_ZERO_ERROR = 20097
DRV_INVALID_RINGEXPOSURES = 20098
DRV_BINNING_ERROR = 20099
DRV_INVALID_AMPLIFIER = 20100
DRV_INVALID_COUNTCONVERT_MODE = 20101
DRV_ERROR_NOCAMERA = 20990
DRV_NOT_SUPPORTED = 20991
DRV_NOT_AVAILABLE = 20992
DRV_ERROR_MAP = 20115
DRV_ERROR_UNMAP = 20116
DRV_ERROR_MDL = 20117
DRV_ERROR_UNMDL = 20118
DRV_ERROR_BUFFSIZE = 20119
DRV_ERROR_NOHANDLE = 20121
DRV_GATING_NOT_AVAILABLE = 20130
DRV_FPGA_VOLTAGE_ERROR = 20131
DRV_OW_CMD_FAIL = 20150
DRV_OWMEMORY_BAD_ADDR = 20151
DRV_OWCMD_NOT_AVAILABLE = 20152
DRV_OW_NO_SLAVES = 20153
DRV_OW_NOT_INITIALIZED = 20154
DRV_OW_ERROR_SLAVE_NUM = 20155
DRV_MSTIMINGS_ERROR = 20156
DRV_OA_NULL_ERROR = 20173
DRV_OA_PARSE_DTD_ERROR = 20174
DRV_OA_DTD_VALIDATE_ERROR = 20175
DRV_OA_FILE_ACCESS_ERROR = 20176
DRV_OA_FILE_DOES_NOT_EXIST = 20177
DRV_OA_XML_INVALID_OR_NOT_FOUND_ERROR = 20178
DRV_OA_PRESET_FILE_NOT_LOADED = 20179
DRV_OA_USER_FILE_NOT_LOADED = 20180
DRV_OA_PRESET_AND_USER_FILE_NOT_LOADED = 20181
DRV_OA_INVALID_FILE = 20182
DRV_OA_FILE_HAS_BEEN_MODIFIED = 20183
DRV_OA_BUFFER_FULL = 20184
DRV_OA_INVALID_STRING_LENGTH = 20185
DRV_OA_INVALID_CHARS_IN_NAME = 20186
DRV_OA_INVALID_NAMING = 20187
DRV_OA_GET_CAMERA_ERROR = 20188
DRV_OA_MODE_ALREADY_EXISTS = 20189
DRV_OA_STRINGS_NOT_EQUAL = 20190
DRV_OA_NO_USER_DATA = 20191
DRV_OA_VALUE_NOT_SUPPORTED = 20192
DRV_OA_MODE_DOES_NOT_EXIST = 20193
DRV_OA_CAMERA_NOT_SUPPORTED = 20194
DRV_OA_FAILED_TO_GET_MODE = 20195
DRV_PROCESSING_FAILED = 20211
## Andor capabilities AC_...
# Acquisition modes
AC_ACQMODE_SINGLE = 1
AC_ACQMODE_VIDEO = 2
AC_ACQMODE_ACCUMULATE = 4
AC_ACQMODE_KINETIC = 8
AC_ACQMODE_FRAMETRANSFER = 16
AC_ACQMODE_FASTKINETICS = 32
AC_ACQMODE_OVERLAP = 64
AC_READMODE_FULLIMAGE = 1
AC_READMODE_SUBIMAGE = 2
AC_READMODE_SINGLETRACK = 4
AC_READMODE_FVB = 8
AC_READMODE_MULTITRACK = 16
AC_READMODE_RANDOMTRACK = 32
AC_READMODE_MULTITRACKSCAN = 64
AC_TRIGGERMODE_INTERNAL = 1
AC_TRIGGERMODE_EXTERNAL = 2
AC_TRIGGERMODE_EXTERNAL_FVB_EM = 4
AC_TRIGGERMODE_CONTINUOUS = 8
AC_TRIGGERMODE_EXTERNALSTART = 16
AC_TRIGGERMODE_EXTERNALEXPOSURE = 32
AC_TRIGGERMODE_INVERTED = 64
AC_TRIGGERMODE_EXTERNAL_CHARGESHIFTING = 128
AC_TRIGGERMODE_BULB = 32
AC_CAMERATYPE_PDA = 0
AC_CAMERATYPE_IXON = 1
AC_CAMERATYPE_ICCD = 2
AC_CAMERATYPE_EMCCD = 3
AC_CAMERATYPE_CCD = 4
AC_CAMERATYPE_ISTAR = 5
AC_CAMERATYPE_VIDEO = 6
AC_CAMERATYPE_IDUS = 7
AC_CAMERATYPE_NEWTON = 8
AC_CAMERATYPE_SURCAM = 9
AC_CAMERATYPE_USBICCD = 10
AC_CAMERATYPE_LUCA = 11
AC_CAMERATYPE_RESERVED = 12
AC_CAMERATYPE_IKON = 13
AC_CAMERATYPE_INGAAS = 14
AC_CAMERATYPE_IVAC = 15
AC_CAMERATYPE_UNPROGRAMMED = 16
AC_CAMERATYPE_CLARA = 17
AC_CAMERATYPE_USBISTAR = 18
AC_CAMERATYPE_SIMCAM = 19
AC_CAMERATYPE_NEO = 20
AC_CAMERATYPE_IXONULTRA = 21
AC_CAMERATYPE_VOLMOS = 22
AC_PIXELMODE_8BIT = 1
AC_PIXELMODE_14BIT = 2
AC_PIXELMODE_16BIT = 4
AC_PIXELMODE_32BIT = 8
AC_PIXELMODE_MONO = 0x000000
AC_PIXELMODE_RGB  = 0x010000
AC_PIXELMODE_CMY  = 0x020000
# Set functions
AC_SETFUNCTION_VREADOUT = 0x01
AC_SETFUNCTION_HREADOUT = 0x02
AC_SETFUNCTION_TEMPERATURE = 0x04
AC_SETFUNCTION_MCPGAIN = 0x08
AC_SETFUNCTION_EMCCDGAIN = 0x10
AC_SETFUNCTION_BASELINECLAMP = 0x20
AC_SETFUNCTION_VSAMPLITUDE = 0x40
AC_SETFUNCTION_HIGHCAPACITY = 0x80
AC_SETFUNCTION_BASELINEOFFSET = 0x0100
AC_SETFUNCTION_PREAMPGAIN = 0x0200
AC_SETFUNCTION_CROPMODE = 0x0400
AC_SETFUNCTION_DMAPARAMETERS = 0x0800
AC_SETFUNCTION_HORIZONTALBIN = 0x1000
AC_SETFUNCTION_MULTITRACKHRANGE = 0x2000
AC_SETFUNCTION_RANDOMTRACKNOGAPS = 0x4000
AC_SETFUNCTION_EMADVANCED = 0x8000
AC_SETFUNCTION_GATEMODE = 0x010000
AC_SETFUNCTION_DDGTIMES = 0x020000
AC_SETFUNCTION_IOC = 0x040000
AC_SETFUNCTION_INTELLIGATE = 0x080000
AC_SETFUNCTION_INSERTION_DELAY = 0x100000
AC_SETFUNCTION_GATESTEP = 0x200000
AC_SETFUNCTION_TRIGGERTERMINATION = 0x400000
AC_SETFUNCTION_EXTENDEDNIR = 0x800000
AC_SETFUNCTION_SPOOLTHREADCOUNT = 0x1000000
# AC_SETFUNCTION_MCPGAIN deprecated
AC_SETFUNCTION_GAIN = 8
AC_SETFUNCTION_ICCDGAIN = 8
# Get functions
AC_GETFUNCTION_TEMPERATURE = 0x01
AC_GETFUNCTION_TARGETTEMPERATURE = 0x02
AC_GETFUNCTION_TEMPERATURERANGE = 0x04
AC_GETFUNCTION_DETECTORSIZE = 0x08
AC_GETFUNCTION_MCPGAIN = 0x10
AC_GETFUNCTION_EMCCDGAIN = 0x20
AC_GETFUNCTION_HVFLAG = 0x40
AC_GETFUNCTION_GATEMODE = 0x80
AC_GETFUNCTION_DDGTIMES = 0x0100
AC_GETFUNCTION_IOC = 0x0200
AC_GETFUNCTION_INTELLIGATE = 0x0400
AC_GETFUNCTION_INSERTION_DELAY = 0x0800
AC_GETFUNCTION_GATESTEP = 0x1000
AC_GETFUNCTION_PHOSPHORSTATUS = 0x2000
AC_GETFUNCTION_MCPGAINTABLE = 0x4000
AC_GETFUNCTION_BASELINECLAMP = 0x8000
# AC_GETFUNCTION_MCPGAIN deprecated
AC_GETFUNCTION_GAIN = 0x10
AC_GETFUNCTION_ICCDGAIN = 0x10
# Features
AC_FEATURES_POLLING = 1
AC_FEATURES_EVENTS = 2
AC_FEATURES_SPOOLING = 4
AC_FEATURES_SHUTTER = 8
AC_FEATURES_SHUTTEREX = 16
AC_FEATURES_EXTERNAL_I2C = 32
AC_FEATURES_SATURATIONEVENT = 64
AC_FEATURES_FANCONTROL = 128
AC_FEATURES_MIDFANCONTROL = 256
AC_FEATURES_TEMPERATUREDURINGACQUISITION = 512
AC_FEATURES_KEEPCLEANCONTROL = 1024
AC_FEATURES_DDGLITE = 0x0800
AC_FEATURES_FTEXTERNALEXPOSURE = 0x1000
AC_FEATURES_KINETICEXTERNALEXPOSURE = 0x2000
AC_FEATURES_DACCONTROL = 0x4000
AC_FEATURES_METADATA = 0x8000
AC_FEATURES_IOCONTROL = 0x10000
AC_FEATURES_PHOTONCOUNTING = 0x20000
AC_FEATURES_COUNTCONVERT = 0x40000
AC_FEATURES_DUALMODE = 0x80000
AC_FEATURES_OPTACQUIRE = 0x100000
AC_FEATURES_REALTIMESPURIOUSNOISEFILTER = 0x200000
AC_FEATURES_POSTPROCESSSPURIOUSNOISEFILTER = 0x400000
AC_FEATURES_DUALPREAMPGAIN = 0x800000
AC_FEATURES_DEFECT_CORRECTION = 0x1000000
AC_FEATURES_STARTOFEXPOSURE_EVENT = 0x2000000
AC_FEATURES_ENDOFEXPOSURE_EVENT = 0x4000000
AC_FEATURES_CAMERALINK = 0x80000007108864
# Gain types
AC_EMGAIN_8BIT = 1
AC_EMGAIN_12BIT = 2
AC_EMGAIN_LINEAR12 = 4
AC_EMGAIN_REAL12 = 8

## We need a mapping to enable lookup of status codes to meaning.
status_codes = {}
for attrib_name in dir(sys.modules[__name__]):
    if attrib_name.startswith('DRV_'):
        status_codes.update({eval(attrib_name): attrib_name})

## The lookup function.
def lookup_status(code):
    key = code[0] if type(code) is list else code
    if key in status_codes:
        return status_codes[key]
    else:
        return "Unknown status code %s." % key


## The following DLL-wrapping classes are largely lifted from David Baddeley's
# SDK3 wrapper, with some modifications and additions.

# Classes used to handle outputs and parameters that need buffers.
class _meta(object):
    pass

STRING = c_char_p

class OUTPUT(_meta):
    """Used to indicated output from a DLL call"""
    def __init__(self, val):
        self.type = val
        self.val = POINTER(val)

    def getVar(self, bufLen=0):
        v = self.type()
        return v, ctypes.byref(v)


class _OUTSTRING(OUTPUT):
    """A special type of OUTPUT that creates an output buffer."""
    def __init__(self):
        self.val = STRING

    def getVar(self, bufLen):
        v = ctypes.create_string_buffer(bufLen)
        return v, v

OUTSTRING = _OUTSTRING()


class _OUTSTRLEN(_meta):
    """Used to mark call parameters that define a string buffer size."""
    def __init__(self):
        self.val = c_int

OUTSTRLEN = _OUTSTRLEN()


import numpy as np
class OUTARR(OUTPUT):
    """Used for DLL call parameters that return an array."""
    def __init__(self, val):
        self.type = val
        #self.val = POINTER(val)
        self.val = ndpointer(val, flags="C_CONTIGUOUS")

    def getVar(self, size):
        #self.val = (size * self.type)()
        self.val = np.zeros(int(size), dtype=self.type)
        return self.val, self.val


class _OUTARRSIZE(_meta):
    """Used to mark DLL call parameters that define array sizes."""
    def __init__(self):
        self.val = c_ulong

OUTARRSIZE = _OUTARRSIZE()


def stripMeta(val):
    """Strips the outer metaclass to give the underlying data object."""
    if isinstance(val, _meta):
        return val.val
    else:
        return val

def extract_value(val):
    """Calls .value on simple ctypes."""
    if type(val) in [c_int, c_uint, c_long, c_ulong, c_longlong, c_ulonglong,
                     c_ubyte, c_short, c_float, c_double, c_char, c_char_p]:
        return val.value
    elif isinstance(val, ctypes.Array) and val._type_ is c_char:
        return val.value.decode()
    else:
        return val


class AtmcdException(Exception):
    """An exception arising from a DLL call."""
    def __init__(self, status):
        self.message = "%s  %s" % (status, lookup_status(status))
        super().__init__(self.message)
        self.status = status


class dllFunction(object):
    """A wrapper class for DLL functions to make them available in python."""
    def __init__(self, name, args=[], argnames=[], rstatus=False, lib=_dll):
        # the library function
        self.f = getattr(lib, name)
        # dll call return type
        self.f.restype = c_uint
        # dll call parameter types
        self.f.argtypes = [stripMeta(a) for a in args]
        # dll call parameters, with their meta wrappers
        self.fargs = args
        # dll call parameter names, used to generate helpstrings
        self.fargnames = argnames
        # the function name
        self.name = name
        # input arguments
        self.in_args = [a for a in args if not isinstance(a, OUTPUT)]
        # output arguments
        self.out_args = [a for a in args if isinstance(a, OUTPUT)]
        # Indicates that this function should return the status code it generates.
        self.rstatus = rstatus
        # Find any arguments that set string buffer or array sizes.
        self.buf_size_arg_pos = -1
        self.arr_size_arg_pos = -1
        for i in range(len(self.in_args)):
            if isinstance(self.in_args[i], _OUTSTRLEN):
                self.buf_size_arg_pos = i
            if isinstance(self.in_args[i], _OUTARRSIZE):
                self.arr_size_pos = i
        # Generate a docstring.
        ds = name + '\n\nArguments:\n===========\n'
        for i in range(len(args)):
            an = ''
            if i < len(argnames):
                an = argnames[i]
            ds += '\t%s\t%s\n' % (args[i], an)
        self.f.__doc__ = ds

    def __call__(self, *args):
        """Parse arguments, allocate any required storage, and execute the call."""
        # The C function arguments
        c_args = []
        i = 0
        ret = []

        if self.buf_size_arg_pos >= 0:
            try:
                bs = args[self.buf_size_arg_pos]
            except:
                bs = 255
        else:
            bs = 255
        # Sort input and output arguments, allocating output storage as required.
        i = 0
        for farg in self.fargs:
            if isinstance(farg, OUTPUT):
                if isinstance(farg, OUTARR):
                    size = args[self.arr_size_arg_pos]
                else:
                    size = bs
                r, c_arg = farg.getVar(size)
                c_args.append(c_arg)
                ret.append(r)
            elif isinstance(farg, _OUTSTRLEN):
                c_args.append(bs)
            elif isinstance(args[i], Enum):
                c_args.append(args[i].value)
                i += 1
            else:
                c_args.append(args[i])
                i += 1

        # Make the library call, tolerating a few DRV_ERROR_ACKs
        status = DRV_ERROR_ACK
        ack_err_count = -1
        while status == DRV_ERROR_ACK and ack_err_count < 3:
            ack_err_count += 1
            status = self.f(*c_args)
        ret = [extract_value(r) for r in ret]
        if len(ret) == 1:
            ret = ret[0]
        elif len(ret) == 0:
            ret = None
        # A few functions indicate state using the returned status code instead
        # of filling a variable passed by reference pointer.
        if self.rstatus:
            if status == DRV_SUCCESS:
                return True
            elif status in [DRV_INVALID_AMPLIFIER, DRV_INVALID_MODE,
                            DRV_INVALID_COUNTCONVERT_MODE, DRV_INVALID_FILTER]:
                return False
            elif status in [DRV_TEMP_OFF, DRV_TEMP_STABILIZED, DRV_TEMP_NOT_REACHED,
                            DRV_TEMP_DRIFT, DRV_TEMP_NOT_STABILIZED]:
                return (status, ret)
            else:
                raise AtmcdException(status)
        # Most functions return values via pointers, or have no return.
        if not status == DRV_SUCCESS:
            raise AtmcdException(status)
        return ret


def dllFunc(name, args=[], argnames=[], rstatus=False, lib=_dll):
    """Wrap library calls and add them to this module's namespace."""
    try:
        f = dllFunction(name, args, argnames, rstatus, lib)
    except Exception as e:
        raise Exception("Error wrapping dll function '%s':\n\t%s" % (name, e))
    globals()[name] = f

## We now add selected DLL functions to this library's namespace.
# These may be used directly: while this may work well when there is a
# single camera, care must be taken when there are multiple cameras
# on a system to ensure calls act on the expected camera. The AntorAtmcd
# class defined below does much of this work.
dllFunc('AbortAcquisition', [], [])
dllFunc('CancelWait', [], [])
dllFunc('CoolerOFF', [], [])
dllFunc('CoolerON', [], [])
dllFunc('DemosaicImage', [POINTER(WORD), POINTER(WORD), POINTER(WORD),
                          POINTER(WORD), POINTER(ColorDemosaicInfo)],
                         ['grey', 'red', 'green', 'blue', 'info'])
dllFunc('EnableKeepCleans', [c_int], ['iMode'])
dllFunc('FreeInternalMemory', [], [])
# Note - documentation states that the next two functions return the data
# "from the last acquisition". That appears to mean the data resulting from
# the last trigger, rather than all the available data between the last
# StartAcquisition and Abort calls.
dllFunc('GetAcquiredData', [OUTARR(at_32), OUTARRSIZE], ['arr', 'size'])
dllFunc('GetAcquiredData16', [OUTARR(WORD), OUTARRSIZE], ['arr', 'size'])
# GetAcquiredFloatData(float * arr, unsigned long size)
dllFunc('GetAcquisitionProgress', [OUTPUT(c_long), OUTPUT(c_long)],
                                  ['acc', 'series'])
dllFunc('GetAcquisitionTimings', [OUTPUT(c_float), OUTPUT(c_float), OUTPUT(c_float)],
                                 ['exposure', 'accumulate', 'kinetic'])
dllFunc('GetAdjustedRingExposureTimes', [c_int, POINTER(c_float)],
                                        ['iNumTimes', 'fptimes'])
# GetAllDMAData(at_32 * arr, unsigned long size)
dllFunc('GetAmpDesc', [c_int, OUTSTRING, OUTSTRLEN],
                      ['index', 'name', 'length'])
dllFunc('GetAmpMaxSpeed', [c_int, OUTPUT(c_float)], ['index', 'speed'])
dllFunc('GetAvailableCameras', [OUTPUT(c_long)], ['totalCameras'])
# # GetBackground(at_32 * arr, unsigned long size)
dllFunc('GetBaselineClamp', [OUTPUT(c_int)], ['state'])
dllFunc('GetBitDepth', [c_int, OUTPUT(c_int)], ['channel', 'depth'])
dllFunc('GetCameraEventStatus', [OUTPUT(DWORD)], ['camStatus'])
dllFunc('GetCameraHandle', [c_long, OUTPUT(c_long)],
                           ['cameraIndex', 'cameraHandle'])
dllFunc('GetCameraInformation', [c_int, OUTPUT(c_long)],
                                ['index', 'information'])
dllFunc('GetCameraSerialNumber', [OUTPUT(c_int)], ['number'])
dllFunc('GetCapabilities', [OUTPUT(AndorCapabilities)], ['caps'])
dllFunc('GetControllerCardModel', [OUTSTRING], ['controllerCardModel'])
dllFunc('GetCountConvertWavelengthRange', [OUTPUT(c_float), OUTPUT(c_float)],
                                          ['minVal', 'maxVal'])
dllFunc('GetCurrentCamera', [OUTPUT(c_long)], ['cameraHandle'])
# # GetCYMGShift(int * iXshift, int * iYShift)
# GetDDGExternalOutputEnabled(at_u32 uiIndex, at_u32 * puiEnabled)
# GetDDGExternalOutputPolarity(at_u32 uiIndex, at_u32 * puiPolarity)
# GetDDGExternalOutputStepEnabled(at_u32 uiIndex, at_u32 * puiEnabled)
# GetDDGExternalOutputTime(at_u32 uiIndex, at_u64 * puiDelay, at_u64 * puiWidth)
# GetDDGTTLGateWidth(at_u64 opticalWidth, at_u64 * ttlWidth)
# GetDDGGateTime(at_u64 * puiDelay, at_u64 * puiWidth)
# GetDDGInsertionDelay(int * piState)
# GetDDGIntelligate(int * piState)
# GetDDGIOC(int * state)
# GetDDGIOCFrequency(double * frequency)
# GetDDGIOCNumber(unsigned long * numberPulses)
# GetDDGIOCNumberRequested(at_u32 * pulses)
# GetDDGIOCPeriod(at_u64 * period)
# GetDDGIOCPulses(int * pulses)
# GetDDGIOCTrigger(at_u32 * trigger)
# GetDDGOpticalWidthEnabled(at_u32 * puiEnabled)
# # GetDDGLiteGlobalControlByte(unsigned char * control)
# # GetDDGLiteControlByte(AT_DDGLiteChannelId channel, unsigned char * control)
# # GetDDGLiteInitialDelay(AT_DDGLiteChannelId channel, float * fDelay)
# # GetDDGLitePulseWidth(AT_DDGLiteChannelId channel, float * fWidth)
# # GetDDGLiteInterPulseDelay(AT_DDGLiteChannelId channel, float * fDelay)
# # GetDDGLitePulsesPerExposure(AT_DDGLiteChannelId channel, at_u32 * ui32Pulses)
# GetDDGPulse(double wid, double resolution, double * Delay, double * Width)
# GetDDGStepCoefficients(at_u32 mode, double * p1, double * p2)
# GetDDGStepMode(at_u32 * mode)
dllFunc('GetDetector', [OUTPUT(c_int), OUTPUT(c_int)], ['xpixels', 'ypixels'])
# # GetDICameraInfo(void * info)
dllFunc('GetEMAdvanced', [OUTPUT(c_int)], ['state'])
dllFunc('GetEMCCDGain', [OUTPUT(c_int)], [' gain'])
dllFunc('GetEMGainRange', [OUTPUT(c_int), OUTPUT(c_int)], ['low', 'high'])
dllFunc('GetExternalTriggerTermination', [OUTPUT(at_u32)], ['puiTermination'])
dllFunc('GetFastestRecommendedVSSpeed', [OUTPUT(c_int), OUTPUT(c_float)],
                                        ['index', 'speed'])
# # GetFIFOUsage(int * FIFOusage)
dllFunc('GetFilterMode', [OUTPUT(c_int)], ['mode'])
dllFunc('GetFKExposureTime', [OUTPUT(c_float)], ['time'])
# # GetFKVShiftSpeed(int index, int * speed)
dllFunc('GetFKVShiftSpeedF', [c_int, OUTPUT(c_float)], ['index', 'speed'])
dllFunc('GetFrontEndStatus', [OUTPUT(c_int)], ['piFlag'])
dllFunc('GetGateMode', [OUTPUT(c_int)], ['piGatemode'])
dllFunc('GetHardwareVersion', [OUTPUT(c_uint) for i in range(6)],
                              ['PCB', 'Decode', 'dummy1', 'dummy2',
                               'CameraFirmwareVersion', 'CameraFirmwareBuild'])
dllFunc('GetHeadModel', [OUTSTRING], ['name'])
# # GetHorizontalSpeed(int index, int * speed)
dllFunc('GetHSSpeed', [c_int, c_int, c_int, OUTPUT(c_float)],
                      ['channel', 'typ', 'index', 'speed'])
dllFunc('GetHVflag', [OUTPUT(c_int)], ['bFlag'])
# # GetID(int devNum, int * id)
dllFunc('GetImageFlip', [OUTPUT(c_int), OUTPUT(c_int)],
                        ['iHFlip', 'iVFlip'])
dllFunc('GetImageRotate', [OUTPUT(c_int)], ['Rotate'])
dllFunc('GetImages', [c_long, c_long, OUTARR(at_32), OUTARRSIZE, OUTPUT(c_long), OUTPUT(c_long)],
                     ['first','last', 'arr', 'size', 'validfirst', 'validlast'])
dllFunc('GetImages16', [c_long, c_long, OUTARR(WORD), OUTARRSIZE, OUTPUT(c_long), OUTPUT(c_long)],
                       ['first','last', 'arr', 'size', 'validfirst', 'validlast'])
dllFunc('GetImagesPerDMA', [OUTPUT(c_ulong)], ['images'])
# # GetIRQ(int * IRQ)
dllFunc('GetKeepCleanTime', [OUTPUT(c_float)], ['KeepCleanTime'])
dllFunc('GetMaximumBinning', [c_int, c_int, OUTPUT(c_int)],
                             ['ReadMode', 'HorzVert', 'MaxBinning'])
dllFunc('GetMaximumExposure', [OUTPUT(c_float)], ['MaxExp'])
dllFunc('GetMCPGain', [OUTPUT(c_int)], ['piGain'])
dllFunc('GetMCPGainRange', [OUTPUT(c_int), OUTPUT(c_int)], ['iLow', 'iHigh'])
# # GetMCPGainTable(int iNum, int * piGain, float * pfPhotoepc)
dllFunc('GetMCPVoltage', [OUTPUT(c_int)], ['iVoltage'])
dllFunc('GetMinimumImageLength', [OUTPUT(c_int)], ['MinImageLength'])
# # GetMinimumNumberInSeries(int * number)
dllFunc('GetMostRecentColorImage16', [OUTARRSIZE, c_int, OUTARR(WORD), OUTARR(WORD), OUTARR(WORD)],
                                     ['size', 'algorithm', 'red', 'green', 'blue'])
dllFunc('GetMostRecentImage', [OUTARR(at_32), OUTARRSIZE], ['arr', 'size'])
dllFunc('GetMostRecentImage16', [OUTARR(WORD), OUTARRSIZE], ['arr', 'size'])
# # GetMSTimingsData(SYSTEMTIME * TimeOfStart, float * pfDifferences, int inoOfImages)
dllFunc('GetMetaDataInfo', [OUTPUT(SYSTEMTIME), OUTPUT(c_float), c_uint],
                           ['TimeOfStart', 'TimeFromStart', 'index'])
# # GetMSTimingsEnabled(void)
# # GetNewData(at_32 * arr, unsigned long size)
# # GetNewData16(WORD * arr, unsigned long size)
# # GetNewData8(unsigned char * arr, unsigned long size)
# # GetNewFloatData(float * arr, unsigned long size)
dllFunc('GetNumberADChannels', [OUTPUT(c_int)], ['channels'])
dllFunc('GetNumberAmp', [OUTPUT(c_int)], ['amp'])
dllFunc('GetNumberAvailableImages', [OUTPUT(at_32), OUTPUT(at_32)],
                                    ['first', 'last'])
dllFunc('GetNumberDDGExternalOutputs', [OUTPUT(at_u32)], ['puiCount'])
# # GetNumberDevices(int * numDevs)
dllFunc('GetNumberFKVShiftSpeeds', [OUTPUT(c_int)], ['number'])
# # GetNumberHorizontalSpeeds(int * number)
dllFunc('GetNumberHSSpeeds', [c_int, c_int, OUTPUT(c_int)],
                             ['channel', 'typ', 'speeds'])
dllFunc('GetNumberNewImages', [OUTPUT(c_long), OUTPUT(c_long)], ['first', 'last'])
dllFunc('GetNumberPhotonCountingDivisions', [OUTPUT(at_u32)], ['noOfDivisions'])
dllFunc('GetNumberPreAmpGains', [OUTPUT(c_int)], ['noGains'])
dllFunc('GetNumberRingExposureTimes', [OUTPUT(c_int)], ['ipnumTimes'])
dllFunc('GetNumberIO', [OUTPUT(c_int)], ['iNumber'])
# # GetNumberVerticalSpeeds(int * number)
dllFunc('GetNumberVSAmplitudes', [OUTPUT(c_int)], ['number'])
dllFunc('GetNumberVSSpeeds', [OUTPUT(c_int)], ['speeds'])
dllFunc('GetOldestImage', [OUTARR(at_32), OUTARRSIZE], ['arr', 'size'])
dllFunc('GetOldestImage16', [OUTARR(WORD), OUTARRSIZE], ['arr', 'size'])
dllFunc('GetPhosphorStatus', [OUTPUT(c_int)], ['piFlag'])
# # GetPhysicalDMAAddress(unsigned long * Address1, unsigned long * Address2)
dllFunc('GetPixelSize', [OUTPUT(c_float), OUTPUT(c_float)], ['xSize', 'ySize'])
dllFunc('GetPreAmpGain', [c_int, OUTPUT(c_float)], ['index', 'gain'])
dllFunc('GetPreAmpGainText', [c_int , OUTSTRING, OUTSTRLEN],
                             ['index', 'name', 'length'])
dllFunc('GetDualExposureTimes', [OUTPUT(c_float), OUTPUT(c_float)],
                                ['exposure1', 'exposure2'])
dllFunc('GetQE', [STRING, c_float, c_uint, OUTPUT(c_float)],
                 ['sensor', 'wavelength', 'mode', 'QE'])
dllFunc('GetReadOutTime', [OUTPUT(c_float)], ['ReadOutTime'])
# # GetRegisterDump(int * mode)
dllFunc('GetRingExposureRange', [OUTPUT(c_float), OUTPUT(c_float)],
                                ['Min', 'Max'])
# # GetSDK3Handle(int * Handle)
dllFunc('GetSensitivity', [c_int, c_int, c_int, c_int, OUTPUT(c_float)],
                          ['channel', 'horzShift', 'amplifier', 'pa', 'sensitivity'])
dllFunc('GetShutterMinTimes', [OUTPUT(c_int), OUTPUT(c_int)],
                              ['minclosingtime', 'minopeningtime'])
dllFunc('GetSizeOfCircularBuffer', [OUTPUT(c_long)], ['index'])
# # GetSlotBusDeviceFunction(DWORD * dwslot, DWORD * dwBus, DWORD * dwDevice, DWORD * dwFunction)
dllFunc('GetSoftwareVersion', [OUTPUT(c_uint) for i in range(6)],
                              ['eprom', 'coffile', 'vxdrev', 'vxdver', 'dllrev', 'dllver'])
# # GetSpoolProgress(long * index)
# # GetStartUpTime(float * time)
dllFunc('GetStatus', [OUTPUT(c_int)], ['status'])
dllFunc('GetTECStatus', [OUTPUT(c_int)], ['piFlag'])
dllFunc('GetTemperature', [OUTPUT(c_int)], ['temperature'], True)
dllFunc('GetTemperatureF', [OUTPUT(c_float)], ['temperature'], True)
dllFunc('GetTemperatureRange', [OUTPUT(c_int), OUTPUT(c_int)],
                               ['mintemp', 'maxtemp'])
## Reserved function seems to be incomplete - only populates first parameter with Ixon Ultra.
#dllFunc('GetTemperatureStatus', [OUTPUT(c_float) for i in range(4)],
#                                ['SensorTemp', 'TargetTemp', 'AmbientTemp', 'CoolerVolts'], True)
dllFunc('GetTotalNumberImagesAcquired', [OUTPUT(c_long)], ['index'])
dllFunc('GetIODirection', [c_int, OUTPUT(c_int)], ['index', 'iDirection'])
dllFunc('GetIOLevel', [c_int, OUTPUT(c_int)], ['index', 'iLevel'])
dllFunc('GetVersionInfo', [AT_VersionInfoId, OUTSTRING, OUTSTRLEN],
                          ['arr', 'szVersionInfo', 'ui32BufferLen'])
# # GetVerticalSpeed(int index, int * speed)
# # GetVirtualDMAAddress(void ** Address1, void ** Address2)
dllFunc('GetVSAmplitudeString', [c_int, OUTSTRING], ['index', 'text'])
dllFunc('GetVSAmplitudeFromString', [STRING, OUTPUT(c_int)], ['text', 'index'])
dllFunc('GetVSAmplitudeValue', [c_int, OUTPUT(c_int)], ['index', 'value'])
dllFunc('GetVSSpeed', [c_int, OUTPUT(c_float)], ['index', 'speed'])
# GPIBReceive(int id, short address, char * text, int size)
# GPIBSend(int id, short address, char * text)
# I2CBurstRead(BYTE i2cAddress, long nBytes, BYTE * data)
# I2CBurstWrite(BYTE i2cAddress, long nBytes, BYTE * data)
# I2CRead(BYTE deviceID, BYTE intAddress, BYTE * pdata)
# I2CReset(void)
# I2CWrite(BYTE deviceID, BYTE intAddress, BYTE data)
# #'IdAndorDll(void)
# InAuxPort(int port, int * state)
dllFunc('Initialize', [STRING], ['dir'])
# #'InitializeDevice(char * dir)
dllFunc('IsAmplifierAvailable', [c_int], ['iamp'], True)
dllFunc('IsCoolerOn', [OUTPUT(c_int)], ['iCoolerStatus'])
dllFunc('IsCountConvertModeAvailable', [c_int], ['mode'], True)
dllFunc('IsInternalMechanicalShutter', [OUTPUT(c_int)], ['InternalShutter'])
dllFunc('IsPreAmpGainAvailable', [c_int, c_int, c_int, c_int, OUTPUT(c_int)],
                                 ['channel', 'amplifier', 'index', 'pa', 'status'])
dllFunc('IsTriggerModeAvailable', [c_int], ['iTriggerMode'], True)
# #'Merge(const at_32 * arr, long nOrder, long nPoint, long nPixel, float * coeff, long fit, long hbin, at_32 * output, float * start, float * step_Renamed)
# OutAuxPort(int port, int state)
dllFunc('PrepareAcquisition', [], [])
# SaveAsBmp(char * path, char * palette, long ymin, long ymax)
# SaveAsCommentedSif(char * path, char * comment)
# SaveAsEDF(char * szPath, int iMode)
# SaveAsFITS(char * szFileTitle, int typ)
# SaveAsRaw(char * szFileTitle, int typ)
# SaveAsSif(char * path)
# SaveAsSPC(char * path)
# SaveAsTiff(char * path, char * palette, int position, int typ)
# SaveAsTiffEx(char * path, char * palette, int position, int typ, int mode)
# #'SaveEEPROMToFile(char * cFileName)
# #'SaveToClipBoard(char * palette)
# #'SelectDevice(int devNum)
dllFunc('SendSoftwareTrigger', [], [])
dllFunc('SetAccumulationCycleTime', [c_float], ['time'])
# SetAcqStatusEvent(HANDLE statusEvent)
dllFunc('SetAcquisitionMode', [c_int], ['mode'])
# #'SetAcquisitionType(int typ)
dllFunc('SetADChannel', [c_int], ['channel'])
dllFunc('SetAdvancedTriggerModeState', [c_int], ['iState'])
# #'SetBackground(at_32 * arr, unsigned long size)
dllFunc('SetBaselineClamp', [c_int], ['state'])
dllFunc('SetBaselineOffset', [c_int], ['offset'])
dllFunc('SetCameraLinkMode', [c_int], ['mode'])
dllFunc('SetCameraStatusEnable', [DWORD], ['Enable'])
dllFunc('SetChargeShifting', [c_uint, c_uint], ['NumberRows', 'NumberRepeats'])
dllFunc('SetComplexImage', [c_uint, POINTER(c_int)], ['numAreas', 'areas'])
dllFunc('SetCoolerMode', [c_int], ['mode'])
dllFunc('SetCountConvertMode', [c_int], ['Mode'])
dllFunc('SetCountConvertWavelength', [c_float], ['wavelength'])
dllFunc('SetCropMode', [c_int, c_int, c_int], ['active', 'cropHeight', 'reserved'])
dllFunc('SetCurrentCamera', [c_long], ['cameraHandle'])
dllFunc('SetCustomTrackHBin', [c_int], ['bin'])
# #'SetDataType(int typ)
dllFunc('SetDACOutput', [c_int, c_int, c_int], ['iOption', 'iResolution', 'iValue'])
dllFunc('SetDACOutputScale', [c_int], ['iScale'])
# #'SetDDGAddress(BYTE t0, BYTE t1, BYTE t2, BYTE t3, BYTE address)
# SetDDGExternalOutputEnabled(at_u32 uiIndex, at_u32 uiEnabled)
# SetDDGExternalOutputPolarity(at_u32 uiIndex, at_u32 uiPolarity)
# SetDDGExternalOutputStepEnabled(at_u32 uiIndex, at_u32 uiEnabled)
# SetDDGExternalOutputTime(at_u32 uiIndex, at_u64 uiDelay, at_u64 uiWidth)
# #'SetDDGGain(int gain)
# SetDDGGateStep(double step_Renamed)
# SetDDGGateTime(at_u64 uiDelay, at_u64 uiWidth)
# SetDDGInsertionDelay(int state)
# SetDDGIntelligate(int state)
# SetDDGIOC(int state)
# SetDDGIOCFrequency(double frequency)
# SetDDGIOCNumber(unsigned long numberPulses)
# SetDDGIOCPeriod(at_u64 period)
# SetDDGIOCTrigger(at_u32 trigger)
# SetDDGOpticalWidthEnabled(at_u32 uiEnabled)
# #'SetDDGLiteGlobalControlByte(unsigned char control)
# #'SetDDGLiteControlByte(AT_DDGLiteChannelId channel, unsigned char control)
# #'SetDDGLiteInitialDelay(AT_DDGLiteChannelId channel, float fDelay)
# #'SetDDGLitePulseWidth(AT_DDGLiteChannelId channel, float fWidth)
# #'SetDDGLiteInterPulseDelay(AT_DDGLiteChannelId channel, float fDelay)
# #'SetDDGLitePulsesPerExposure(AT_DDGLiteChannelId channel, at_u32 ui32Pulses)
# SetDDGStepCoefficients(at_u32 mode, double p1, double p2)
# SetDDGStepMode(at_u32 mode)
# SetDDGTimes(double t0, double t1, double t2)
# SetDDGTriggerMode(int mode)
# SetDDGVariableGateStep(int mode, double p1, double p2)
# SetDelayGenerator(int board, short address, int typ)
# SetDMAParameters(int MaxImagesPerDMA, float SecondsPerDMA)
# SetDriverEvent(HANDLE driverEvent)
dllFunc('SetEMAdvanced', [c_int], ['state'])
dllFunc('SetEMCCDGain', [c_int], ['gain'])
# #'SetEMClockCompensation(int EMClockCompensationFlag)
dllFunc('SetEMGainMode', [c_int], ['mode'])
dllFunc('SetExposureTime', [c_float], ['time'])
dllFunc('SetExternalTriggerTermination', [at_u32], ['uiTermination'])
dllFunc('SetFanMode', [c_int], ['mode'])
dllFunc('SetFastExtTrigger', [c_int], ['mode'])
dllFunc('SetFastKinetics', [c_int, c_int, c_float, c_int, c_int, c_int],
                           ['exposedRows', 'seriesLength', 'time', 'mode',
                            'hbin', 'vbin'])
dllFunc('SetFastKineticsEx', [c_int, c_int, c_float, c_int, c_int, c_int, c_int],
                             ['exposedRows', 'seriesLength', 'time', 'mode',
                              'hbin', 'vbin', 'offset'])
dllFunc('SetFilterMode', [c_int], ['mode'])
# #'SetFilterParameters(int width, float sensitivity, int range, float accept, int smooth, int noise)
dllFunc('SetFKVShiftSpeed', [c_int], ['index'])
# #'SetFPDP(int state)
dllFunc('SetFrameTransferMode', [c_int], ['mode'])
# SetFrontEndEvent(HANDLE driverEvent)
# #'SetFullImage(int hbin, int vbin)
dllFunc('SetFVBHBin', [c_int], ['bin'])
# #'SetGain(int gain)
dllFunc('SetGate', [c_float, c_float, c_float],
                   ['delay', 'width', 'stepRenamed'])
dllFunc('SetGateMode',[c_int], ['gatemode'])
dllFunc('SetHighCapacity', [c_int], ['state'])
# #'SetHorizontalSpeed(int index)
dllFunc('SetHSSpeed', [c_int, c_int], ['typ', 'index'])
dllFunc('SetImage', [c_int, c_int, c_int, c_int, c_int, c_int],
                    ['bnin', 'vbin', 'hstar', 'hend', 'vstart', 'vend'])
dllFunc('SetImageFlip', [c_int, c_int],['iHFlip', 'iVFlip'])
dllFunc('SetImageRotate', [c_int], ['iRotate'])
dllFunc('SetIsolatedCropMode', [c_int, c_int, c_int, c_int, c_int],
                               ['active', 'cropheight', 'cropwidth', 'vbin', 'hbin'])
dllFunc('SetKineticCycleTime', [c_float], ['time'])
dllFunc('SetMCPGain', [c_int], ['gain'])
dllFunc('SetMCPGating', [c_int], ['gating'])
# #'SetMessageWindow(HWND wnd)' # reser)
dllFunc('SetMetaData', [c_int], ['state'])
# SetMultiTrack(int number, int height, int offset, int * bottom, int * gap)
# SetMultiTrackHBin(int bin)
# SetMultiTrackHRange(int iStart, int iEnd)
# #'SetMultiTrackScan(int trackHeight, int numberTracks, int iSIHStart, int iSIHEnd, int trackHBinning, int trackVBinning, int trackGap, int trackOffset, int trackSkip, int numberSubFrames)
# #'SetNextAddress(at_32 * data, long lowAdd, long highAdd, long length, long physical)
# #'SetNextAddress16(at_32 * data, long lowAdd, long highAdd, long length, long physical)
dllFunc('SetNumberAccumulations', [c_int], ['number'])
dllFunc('SetNumberKinetics', [c_int], ['number'])
dllFunc('SetNumberPrescans', [c_int], ['iNumber'])
dllFunc('SetOutputAmplifier', [c_int], ['typ'])
dllFunc('SetOverlapMode', [c_int], ['mode'])
dllFunc('SetPCIMode', [c_int, c_int], ['mode', 'value'])
dllFunc('SetPhotonCounting', [c_int], ['state'])
dllFunc('SetPhotonCountingThreshold', [c_long, c_long],  ['min', 'max'])
# SetPhosphorEvent(HANDLE driverEvent)
dllFunc('SetPhotonCountingDivisions', [at_u32, at_32],
                                      ['noOfDivisions', 'divisions'])
# #'SetPixelMode(int bitdepth, int colormode)
dllFunc('SetPreAmpGain', [c_int], ['index'])
dllFunc('SetDualExposureTimes', [c_float, c_float], ['expTime1', 'expTime2'])
dllFunc('SetDualExposureMode', [c_int],  ['mode'])
dllFunc('SetRandomTracks', [c_int, c_int], ['numTracks', 'areas'])
dllFunc('SetReadMode', [c_int], ['mode'])
# #'SetRegisterDump(int mode)
dllFunc('SetRingExposureTimes', [c_int, c_float], ['numTimes', 'times'])
# SetSaturationEvent(HANDLE saturationEvent)
dllFunc('SetShutter', [c_int, c_int, c_int, c_int],
                      ['typ', 'mode', 'closingtime', 'openingtime'])
dllFunc('SetShutterEx', [c_int, c_int, c_int, c_int, c_int],
                        ['typ', 'mode', 'closingtime', 'openingtime', 'extmode'])
# #'SetShutters(int typ, int mode, int closingtime, int openingtime, int exttype, int extmode, int dummy1, int dummy2)
dllFunc('SetSifComment', [STRING], ['comment'])
dllFunc('SetSingleTrack', [c_int, c_int], ['centre', 'height'])
dllFunc('SetSingleTrackHBin', [c_int], ['bin'])
dllFunc('SetSpool', [c_int, c_int, STRING, c_int],
                    ['active', 'method', 'path', 'framebuffersize'])
dllFunc('SetSpoolThreadCount', [c_int], ['count'])
# #'SetStorageMode(long mode)
# SetTECEvent(HANDLE driverEvent)
dllFunc('SetTemperature', [c_int], ['temperature'])
# #'SetTemperatureEvent(HANDLE temperatureEvent)
dllFunc('SetTriggerMode', [c_int], ['mode'])
dllFunc('SetTriggerInvert',  [c_int], ['mode'])
dllFunc('GetTriggerLevelRange', [OUTPUT(c_float), OUTPUT(c_float)],
                                ['minimum', 'maximum'])
dllFunc('SetTriggerLevel', [c_float], ['f_level'])
dllFunc('SetIODirection', [c_int, c_int], ['index', 'iDirection'])
dllFunc('SetIOLevel', [c_int , c_int], ['index', 'iLevel'])
# #'SetUserEvent(HANDLE userEvent)
# #'SetUSGenomics(long width, long height)
# #'SetVerticalRowBuffer(int rows)
# #'SetVerticalSpeed(int index)
# #'SetVirtualChip(int state)
dllFunc('SetVSAmplitude', [c_int], ['index'])
dllFunc('SetVSSpeed', [c_int], ['index'])
dllFunc('ShutDown', [], [])
dllFunc('StartAcquisition', [], [])
# #'UnMapPhysicalAddress(void)
dllFunc('WaitForAcquisition', [], [])
dllFunc('WaitForAcquisitionByHandle', [c_long], ['cameraHandle'])
dllFunc('WaitForAcquisitionByHandleTimeOut', [c_long, c_int],
                                             ['cameraHandle', 'iTimeOutMs'])
dllFunc('WaitForAcquisitionTimeOut', [c_int], ['iTimeOutMs'])
# WhiteBalance(WORD * wRed, WORD * wGreen, WORD * wBlue, float * fRelR, float * fRelB, WhiteBalanceInfo * info)
# OA_Initialize(const char * const pcFilename, unsigned int uiFileNameLen)
# OA_EnableMode(const char * const pcModeName)
# OA_GetModeAcqParams(const char * const pcModeName, char * const pcListOfParams)
# OA_GetUserModeNames(char * pcListOfModes)
# OA_GetPreSetModeNames(char * pcListOfModes)
# OA_GetNumberOfUserModes(unsigned int * const puiNumberOfModes)
# OA_GetNumberOfPreSetModes(unsigned int * const puiNumberOfModes)
# OA_GetNumberOfAcqParams(const char * const pcModeName, unsigned int * const puiNumberOfParams)
# OA_AddMode(char * pcModeName, unsigned int uiModeNameLen, char * pcModeDescription, unsigned int uiModeDescriptionLen)
# OA_WriteToFile(const char * const pcFileName, unsigned int uiFileNameLen)
# OA_DeleteMode(const char * const pcModeName, unsigned int uiModeNameLen)
# OA_SetInt(const char * const pcModeName, const char * pcModeParam, const int iIntValue)
# OA_SetFloat(const char * const pcModeName, const char * pcModeParam, const float fFloatValue)
# OA_SetString(const char * const pcModeName, const char * pcModeParam, char * pcStringValue, const unsigned int uiStringLen)
# OA_GetInt(const char * const pcModeName, const char * const pcModeParam, int * iIntValue)
# OA_GetFloat(const char * const pcModeName, const char * const pcModeParam, float * fFloatValue)
# OA_GetString(const char * const pcModeName, const char * const pcModeParam, char * pcStringValue, const unsigned int uiStringLen)
# Filter_SetMode(unsigned int mode)
# Filter_GetMode(unsigned int * mode)
# Filter_SetThreshold(float threshold)
# Filter_GetThreshold(float * threshold)
# Filter_SetDataAveragingMode(int mode)
# Filter_GetDataAveragingMode(int * mode)
# Filter_SetAveragingFrameCount(int frames)
# Filter_GetAveragingFrameCount(int * frames)
# Filter_SetAveragingFactor(int averagingFactor)
# Filter_GetAveragingFactor(int * averagingFactor)
# PostProcessNoiseFilter(at_32 * pInputImage, at_32 * pOutputImage, int iOutputBufferSize, int iBaseline, int iMode, float fThreshold, int iHeight, int iWidth)
# PostProcessCountConvert(at_32 * pInputImage, at_32 * pOutputImage, int iOutputBufferSize, int iNumImages, int iBaseline, int iMode, int iEmGain, float fQE, float fSensitivity, int iHeight, int iWidth)
# PostProcessPhotonCounting(at_32 * pInputImage, at_32 * pOutputImage, int iOutputBufferSize, int iNumImages, int iNumframes, int iNumberOfThresholds, float * pfThreshold, int iHeight, int iWidth)
# #'PostProcessDataAveraging(at_32 * pInputImage, at_32 * pOutputImage, int iOutputBufferSize, int iNumImages, int iAveragingFilterMode, int iHeight, int iWidth, int iFrameCount, int iAveragingFactor)

# Enums from documentation
from enum import Enum, IntEnum

class TriggerMode(IntEnum):
    """Camera trigger modes"""
    INTERNAL = 0
    EXTERNAL = 1
    EXT_START = 6
    BULB = 7
    EXT_FVB = 9
    SOFTWARE = 10


class AcquisitionMode(IntEnum):
    """Acquisition modes."""
    SINGLE = 1
    ACCUMULATE = 2
    KINETICS = 3
    FASTKINETICS = 4
    RUNTILLABORT = 5


class ReadMode(IntEnum):
    """Chip readout modes. Currently, only IMAGE is supported."""
    FULLVERTICALBINNING = 0
    MULTITRACK = 1
    RANDOMTRACK = 2
    SINGLETRACK = 3
    IMAGE = 4


class ReadoutMode():
    """A combination of channel, amplifier and speed settings."""
    def __init__(self, channel, amplifier, hs_index, speed):
        self.channel = channel # Channel index
        self.amp = amplifier # Amplifier enum
        self.hsindex = hs_index # HS speed index
        self.speed = speed  # Shift frequency in MHz

    def __str__(self):
        if self.speed < 1:
            speedstr = "{:.0f} kHz".format(self.speed * 1000)
        else:
            speedstr = "{:.0f} MHz".format(self.speed)
        return "{} {} CH{:.0f}".format(self.amp.name, speedstr, self.channel)


from threading import Lock
import functools
from microscope import devices
from microscope.devices import keep_acquiring, Setting, Binning, ROI
import time

# A lock on the DLL used to ensure DLL calls act on the correct device.
_dll_lock = Lock()


class AndorAtmcd(devices.FloatingDeviceMixin,
                 devices.CameraDevice):
    """ Implements CameraDevice interface for Andor ATMCD library."""
    def __init__(self, index=0, **kwargs):
        super().__init__(index=index, **kwargs)
        # Recursion depth for context manager behaviour.
        self._rdepth = 0
        # The handle used by the DLL to identify this camera.
        self._handle = None
        # The following parameters will be populated after hardware init.
        self._roi = None
        self._binning = None

    def _bind(self, fn):
        """Binds unbound SDK functions to this camera."""
        @functools.wraps(fn)
        def wrapper(*args, **kwargs):
            with self:
                return fn(*args, **kwargs)
        return wrapper

    def __enter__(self):
        """Context manager entry code.

        The camera class is also a context manager that ensures DLL calls act
        on this camera by obtaining the _dll_lock.

        We could use RLock to give re-entrant behaviour, but we track recursion
        ourselves so that we know when we must call SetCurrentCamera.
        """
        if self._rdepth == 0:
            _dll_lock.acquire()
            SetCurrentCamera(self._handle)
        self._rdepth += 1

    def __exit__(self, exc_type, exc_value, traceback):
        """Context manager exit code."""
        self ._rdepth -= 1
        if self._rdepth == 0:
            _dll_lock.release()

    @property
    def _acquiring(self):
        """Indicate whether or not camera is acquiring data."""
        with self:
            return GetStatus() == DRV_ACQUIRING

    @_acquiring.setter
    def _acquiring(self, value):
        # Here to prevent an error when super.__init__ intializes
        # self._acquiring. Doesn't do anything, because the DLL keeps
        # track of acquisition state.
        pass

    def abort(self):
        """Abort acquisition."""
        self._logger.debug('Disabling acquisition.')
        try:
            with self:
                AbortAcquisition()
        except AtmcdException as e:
            if e.status != DRV_IDLE:
                raise

    def _set_cooler_state(self, state):
        """Turn the sensor cooler on (True) or off (False)"""
        with self:
            if state:
                CoolerON()
            else:
                CoolerOFF()

    def initialize(self):
        """Initialize the library and hardware and create Setting objects."""
        self._logger.info('Initializing ...')
        num_cams = GetAvailableCameras()
        if self._index >= num_cams:
            msg = "Requested camera %d, but only found %d cameras" % (self._index, num_cams)
            raise Exception(msg)
        self._handle = GetCameraHandle(self._index)

        with self:
            # Initialize the library and connect to camera.
            Initialize(b'')
            # Initialise ROI to full sensor area and binning to single-pixel.
            self._set_roi(ROI(0,0,0,0))
            self._set_binning(Binning(1,1))
            # Check info bits to see if initialization successful.
            info = GetCameraInformation(self._index)
            if not info & 1<<2:
                raise Exception("... initialization failed.")
            self._caps = GetCapabilities()
            model = GetHeadModel()
            serial = self.get_id()
            # Populate amplifiers
            if GetNumberAmp() > 1:
                if self._caps.ulCameraType == AC_CAMERATYPE_CLARA:
                    self.amplifiers = IntEnum('Amplifiers', ( ('CONVENTIONAL', 0),
                                                           ('EXTENDED_NIR', 1) ))
                else:
                    self.amplifiers = IntEnum('Amplifiers', ( ('EMCCD', 0),
                                                           ('CONVENTIONAL', 1) ))
            # Populate readout modes
            self._readout_modes = []
            for ch in range(GetNumberADChannels()):
                for amp in self.amplifiers:
                    for s in range(GetNumberHSSpeeds(ch, amp.value)):
                        speed = GetHSSpeed(ch, amp.value, s)
                        self._readout_modes.append(ReadoutMode(ch, amp, s, speed))
            self._logger.info("... initilized %s s/n %s" % (model, serial))
        ## Add settings. Some are write-only, so we set defaults here.
        # Mode
        name = 'readout mode'
        if self._readout_modes:
            self.settings[name] = Setting(name, 'enum',
                                          None,
                                          self._set_readout_mode,
                                          lambda: [str(mode) for mode in self._readout_modes])
            self.settings[name].set(0)
        # TriggerMode
        name = 'TriggerMode'
        self.settings[name] = Setting(name, 'enum',
                                      None,
                                      self._bind(SetTriggerMode),
                                      TriggerMode)
        if self._caps.ulTriggerModes & AC_TRIGGERMODE_EXTERNAL:
            self.settings[name].set(TriggerMode.EXTERNAL)
        elif self._caps.ulTriggerModes & AC_TRIGGERMODE_CONTINUOUS:
            self.settings[name].set(TriggerMode.SOFTWARE)
        # Gain - device will use either EMGain or MCPGain
        name = 'gain'
        getter, setter, vrange = None, None, None
        if self._caps.ulGetFunctions & AC_GETFUNCTION_EMCCDGAIN:
            getter = self._bind(GetEMCCDGain)
        elif self._caps.ulGetFunctions & AC_GETFUNCTION_MCPGAIN:
            getter = self._bind(GetMCPGain)
        if self._caps.ulSetFunctions & AC_SETFUNCTION_EMCCDGAIN:
            setter = self._bind(SetEMCCDGain)
            vrange = self._bind(GetEMGainRange)
        elif self._caps.ulSetFunctions & AC_SETFUNCTION_MCPGAIN:
            setter = self._bind(SetMCPGain)
            vrange = self._bind(GetMCPGainRange)
        if getter or setter:
            self.settings[name] = Setting(name, 'int',
                                          getter, setter, vrange,
                                          setter is None)
        # Temperature
        name = 'TemperatureSetPoint'
        getter, setter, vrange = None, None, None
        if self._caps.ulSetFunctions & AC_SETFUNCTION_TEMPERATURE:
            setter = self._bind(SetTemperature)
        if self._caps.ulGetFunctions & AC_GETFUNCTION_TEMPERATURERANGE:
            vrange = self._bind(GetTemperatureRange)
        if setter:
            self.settings[name] = Setting(name, 'int',
                                          None, setter, vrange,
                                          setter is None)
        # Set a conservative default temperature set-point.
        self.settings[name].set(-20)
        # Fan control
        name = 'Temperature'
        self.settings[name] = Setting(name, 'int',
                                      self.get_sensor_temperature,
                                      None, (None, None), True)
        name = 'Fan mode'
        self.settings[name] = Setting(name, 'enum',
                                      None, # Can't query fan mode
                                      self._bind(SetFanMode),
                                      {0:'full', 1:'low', 2:'off'}
                                      )
        # Cooler control
        name = 'Cooler Enabled'
        self.settings[name] = Setting(name, 'bool',
                                      None,
                                      self._set_cooler_state,
                                      None)
        self.settings[name].set(True)
        # Binning
        name = 'Binning'
        self.settings[name] = Setting(name, 'tuple',
                                      self.get_binning,
                                      self.set_binning,
                                      None)
        # Roi
        name = 'Roi'
        self.settings[name] = Setting(name, 'tuple',
                                      self.get_roi,
                                      lambda roi: self.set_roi(*roi),
                                      None)
        # BaselineClamp
        name = 'BaselineClamp'
        if self._caps.ulSetFunctions & AC_SETFUNCTION_BASELINECLAMP:
            self.settings[name] = Setting(name, 'bool',
                                          None,
                                          self._bind(SetBaselineClamp))
            self.settings[name].set(False)
        # BaselineOffset
        nam = 'BaselineOffset'
        if self._caps.ulSetFunctions & AC_SETFUNCTION_BASELINEOFFSET:
            self.settings[name] = Setting(name, 'int',
                                          None,
                                          self._bind(SetBaselineOffset),
                                          (-1000, 1000))
            self.settings[name].set(0)
        # EMAdvanced
        name = 'EMAdvanced'
        if self._caps.ulSetFunctions & AC_SETFUNCTION_EMADVANCED:
            self.settings[name] = Setting(name, 'bool',
                                          None,
                                          self._bind(SetEMAdvanced))
            self.settings[name].set(False)
        # GateMode
        name = 'GateMode'
        if self._caps.ulSetFunctions & AC_SETFUNCTION_GATEMODE:
            vrange = range(0, [5,6][self._caps.ulCameraType & AC_CAMERATYPE_ISTAR])
            self.setings[name] = Setting(name, 'int',
                                         None,
                                         self._bind(SetGateMode),
                                         vrange)
        # HighCapacity
        name = 'HighCapacity'
        if self._caps.ulSetFunctions & AC_SETFUNCTION_HIGHCAPACITY:
            self.settings[name] = Setting(name, 'bool',
                                          None,
                                          self._bind(SetHighCapacity))

    def _fetch_data(self):
        """Poll for data and return it, with minimal processing.

        Returns the data, or None if no data is available.
        """
        binning = self._binning
        roi = self._roi
        width = roi.width // binning.h
        height = roi.height // binning.v
        try:
            with self:
                data = GetOldestImage16(width * height).reshape(height, width)
        except AtmcdException as e:
            if e.status == DRV_NO_NEW_DATA:
                return None
            else:
                raise e
        return data

    def get_id(self):
        """Return the device's unique identifier."""
        with self:
            return GetCameraSerialNumber()

    def _on_shutdown(self):
        """Warm up the sensor then shut down the camera.

        This may take some time, so we should ensure that the _dll_lock is
        released when we don't need it."""
        # Switch off cooler then release lock.
        with self:
            CoolerOFF()

        self._logger.info("Waiting for temperature to rise above -20C before shutdown ...")

        while True:
            # Check temperature then release lock.
            with self:
                t = GetTemperature()[1]
                self._logger.info("... T = %dC" % t)
            if t > -20:
                break
            time.sleep(10)

        self._logger.info("Temperature is %dC: shutting down camera." % t)

        with self:
            ShutDown()

    def _on_disable(self):
        """Call abort to stop acquisition."""
        self.abort()

    def _on_enable(self):
        """Enter data acquisition state."""
        if self._acquiring:
            self.abort()
        with self:
            SetAcquisitionMode(AcquisitionMode.RUNTILLABORT)
            SetShutter(1, 1, 1, 1)
            SetReadMode(ReadMode.IMAGE)
            x, y = GetDetector()
            self._set_image()
            if not IsTriggerModeAvailable(self.settings['TriggerMode'].get()):
                raise AtmcdException("Trigger mode is not valid.")
            StartAcquisition()
        return True

    def _set_image(self):
        """Set ROI and binning prior to acquisition."""
        binning = self._binning  # Binning is mode-dependent, so not validated yet.
        roi = self._roi # ROI validated in _set_roi, so should be OK
        with self:
            try:
                SetImage(binning.h, binning.v,
                         roi.left, roi.left + roi.width-1,
                         roi.top, roi.top + roi.height-1)
            except AtmcdException as e:
                if e.status == DRV_P1INVALID:
                    out_e = Exception("Horizontal binning invalid.")
                elif e.status == DRV_P2INVALID:
                    e = Exception("Vertical binning invalid.")
                elif e.status == DRV_P3INVALID:
                    out_e = Exception("roi.left invalid.")
                elif e.status == DRV_P4INVALID:
                    out_e = Exception("roi.width invalid.")
                elif e.status == DRV_P5INVALID:
                    out_e = Exception("roi.top invalid.")
                elif e.status == DRV_P6INVALID:
                    out_e = Exception("roi.height invalid.")
                else:
                    out_e = incoming
                # Just raise the descriptive exception, not the chain.
                raise out_e from None

    @keep_acquiring
    def set_exposure_time(self, value):
        """Set exposure time."""
        with self:
            SetExposureTime(value)

    def get_exposure_time(self):
        """Query the actual exposure time."""
        with self:
            exposure, accumulate, kinetic = GetAcquisitionTimings()
        return exposure

    def get_cycle_time(self):
        """Determine the minimum time between exposures."""
        with self:
            exposure, accumulate, kinetic = GetAcquisitionTimings()
            readout = GetReadOutTime()
        return exposure + readout

    def _set_readout_mode(self, mode_index):
        """Configure channel, amplifier and VS-speed."""
        mode = self._readout_modes[mode_index]
        self._logger.info("Setting readout mode to %s" % mode)
        with self:
            SetADChannel(mode.channel)
            SetOutputAmplifier(mode.amp)
            # On (at least) the Ixon Ultra, the two amplifiers read from
            # opposite edges from the chip. We set the horizontal flip
            # so that the returned image orientation is independent of
            # amplifier selection
            SetImageFlip(not mode.amp, 0)
            SetHSSpeed(mode.amp, mode.hsindex)

    def _get_sensor_shape(self):
        """Return the sensor geometry."""
        with self:
            return GetDetector()

    def get_sensor_temperature(self):
        """Return the sensor temperature."""
        with self:
            return GetTemperature()[1]

    def get_trigger_type(self):
        """Return the microscope.devices trigger type."""
        trig = self.settings['TriggerMode'].get()
        if trig == TriggerMode.BULB:
            return devices.TRIGGER_DURATION
        elif trig == TriggerMode.SOFTWARE:
            return devices.TRIGGER_SOFT
        else:
            return devices.TRIGGER_BEFORE

    def soft_trigger(self):
        """Send a software trigger signal."""
        with self:
            SendSoftwareTrigger()

    def _get_binning(self):
        """Return the binning setting."""
        return self._binning

    @keep_acquiring
    def _set_binning(self, binning):
        """Set horizontal and vertical binning. Default to single pixel."""
        self._binning = binning
        return True

    def _get_roi(self):
        """Return the current ROI setting."""
        return self._roi

    @keep_acquiring
    def _set_roi(self, roi):
        """Set the ROI, defaulting to full sensor area."""
        with self:
            x, y = GetDetector()
        left = roi.left or 1
        top = roi.top or 1
        width = roi.width or x
        height = roi.height or y
        if any([left < 1, top < 1, left+width-1 > x, top+height-1 > y]):
            return False
        self._roi = ROI(left, top, width, height)
        return True
=======
#!/usr/bin/env python3

## Copyright (C) 2009 David Baddeley <d.baddeley@auckland.ac.nz>
## Copyright (C) 2020 Mick Phillips <mick.phillips@gmail.com>
##
## This file is part of Microscope.
##
## Microscope is free software: you can redistribute it and/or modify
## it under the terms of the GNU General Public License as published by
## the Free Software Foundation, either version 3 of the License, or
## (at your option) any later version.
##
## Microscope is distributed in the hope that it will be useful,
## but WITHOUT ANY WARRANTY; without even the implied warranty of
## MERCHANTABILITY or FITNESS FOR A PARTICULAR PURPOSE.  See the
## GNU General Public License for more details.
##
## You should have received a copy of the GNU General Public License
## along with Microscope.  If not, see <http://www.gnu.org/licenses/>.

## The implementation of dllFunc is based on the implementation in
## PYME, hence copyright to David Baddeley.

"""This module wraps Andor's SDK for (EM)CCD cameras.

Example deviceserver entry::

    from microscope.cameras import atmcd
    DEVICES = [ ...
        device(atmcd.AndorAtmcd, "127.0.0.1", 8000, uid="VSC-01234")
    ]

Tested against Ixon Ultra with atmcd64d.dll ver 2.97.30007.0.

"""

import ctypes
import functools
import logging
import os
import platform
import sys
import time
from ctypes import (
    POINTER,
    Structure,
    c_char,
    c_char_p,
    c_double,
    c_float,
    c_int,
    c_long,
    c_longlong,
    c_short,
    c_ubyte,
    c_uint,
    c_ulong,
    c_ulonglong,
)
from enum import Enum, IntEnum
from threading import Lock

import numpy as np
from numpy.ctypeslib import ndpointer

import microscope
import microscope.abc


_logger = logging.getLogger(__name__)


# Andor docs use Windows datatypes in call signatures. These may not be available on
# other platforms.
try:
    from ctypes.wintypes import BYTE, DWORD, HANDLE, WORD
except:
    # Docs give no clues. These need testing against a non-Windows library.
    BYTE = ctypes.c_byte
    WORD = ctypes.c_ushort
    DWORD = ctypes.c_ulong
    HANDLE = ctypes.c_void_p

_stdcall_libraries = {}
arch, plat = platform.architecture()
if arch == "32bit":
    _dllName = "atmcd32d"
else:
    _dllName = "atmcd64d"
if os.name in ("nt", "ce"):
    _dll = ctypes.WinDLL(_dllName)
else:
    _dll = ctypes.CDLL(_dllName + ".so")

# Andor's types
at_32 = c_long
at_u32 = c_ulong
at_64 = c_longlong
at_u64 = c_ulonglong

"""Version Information Definitions"""
# Version information enumeration
class AT_VersionInfoId(c_int):
    pass


AT_SDKVersion = AT_VersionInfoId(0x40000000)
AT_DeviceDriverVersion = AT_VersionInfoId(0x40000001)
# No. of elements in version info.
AT_NoOfVersionInfoIds = 2
# Minimum recommended length of the Version Info buffer parameter
AT_VERSION_INFO_LEN = 80
# Minimum recommended length of the Controller Card Model buffer parameter
AT_CONTROLLER_CARD_MODEL_LEN = 80

"""DDG Lite Definitions"""
# Channel enumeration
class AT_DDGLiteChannelId(c_int):
    pass


AT_DDGLite_ChannelA = AT_DDGLiteChannelId(0x40000000)
AT_DDGLite_ChannelB = AT_DDGLiteChannelId(0x40000001)
AT_DDGLite_ChannelC = AT_DDGLiteChannelId(0x40000002)
# Control byte flags
AT_DDGLite_ControlBit_GlobalEnable = 0x01
AT_DDGLite_ControlBit_ChannelEnable = 0x01
AT_DDGLite_ControlBit_FreeRun = 0x02
AT_DDGLite_ControlBit_DisableOnFrame = 0x04
AT_DDGLite_ControlBit_RestartOnFire = 0x08
AT_DDGLite_ControlBit_Invert = 0x10
AT_DDGLite_ControlBit_EnableOnFire = 0x20

"""USB iStar Definitions"""
# Electrical
AT_DDG_POLARITY_POSITIVE = 0
AT_DDG_POLARITY_NEGATIVE = 1
AT_DDG_TERMINATION_50OHMS = 0
AT_DDG_TERMINATION_HIGHZ = 1
# Stepmode
AT_STEPMODE_CONSTANT = 0
AT_STEPMODE_EXPONENTIAL = 1
AT_STEPMODE_LOGARITHMIC = 2
AT_STEPMODE_LINEAR = 3
AT_STEPMODE_OFF = 100
# Gatemode
AT_GATEMODE_FIRE_AND_GATE = 0
AT_GATEMODE_FIRE_ONLY = 1
AT_GATEMODE_GATE_ONLY = 2
AT_GATEMODE_CW_ON = 3
AT_GATEMODE_CW_OFF = 4
AT_GATEMODE_DDG = 5


"""typedef structs"""


class ANDORCAPS(Structure):
    _fields_ = [
        ("ulSize", c_ulong),
        ("ulAcqModes", c_ulong),
        ("ulReadModes", c_ulong),
        ("ulTriggerModes", c_ulong),
        ("ulCameraType", c_ulong),
        ("ulPixelMode", c_ulong),
        ("ulSetFunctions", c_ulong),
        ("ulGetFunctions", c_ulong),
        ("ulFeatures", c_ulong),
        ("ulPCICard", c_ulong),
        ("ulEMGainCapability", c_ulong),
        ("ulFTReadModes", c_ulong),
    ]

    def __init__(self):
        # The function that uses this strcut requires that ulSize contains
        # the size of the structure.
        self.ulSize = ctypes.sizeof(self)


AndorCapabilities = ANDORCAPS


class COLORDEMOSAICINFO(Structure):
    _fields_ = [
        ("iX", c_int),
        ("iY", c_int),
        ("iAlgorithm", c_int),
        ("iXPhase", c_int),
        ("iYPhase", c_int),
        ("iBackground", c_int),
    ]


ColorDemosaicInfo = COLORDEMOSAICINFO


class SYSTEMTIME(Structure):
    _fields_ = [
        ("wYear", WORD),
        ("wMonth", WORD),
        ("wDayOfWeek", WORD),
        ("wDay", WORD),
        ("wHour", WORD),
        ("wMinute", WORD),
        ("wSecond", WORD),
        ("wMilliseconds", WORD),
    ]


class WHITEBALANCEINFO(Structure):
    _fields_ = [
        ("iSize", c_int),
        ("iX", c_int),
        ("iY", c_int),
        ("iAlgorithm", c_int),
        ("iROI_left", c_int),
        ("iROI_right", c_int),
        ("iROI_top", c_int),
        ("iROI_bottom", c_int),
        ("iOperation", c_int),
    ]


WhiteBalanceInfo = WHITEBALANCEINFO


"""Enums"""
# Status codes
DRV_ERROR_CODES = 20001
DRV_SUCCESS = 20002
DRV_VXDNOTINSTALLED = 20003
DRV_ERROR_SCAN = 20004
DRV_ERROR_CHECK_SUM = 20005
DRV_ERROR_FILELOAD = 20006
DRV_UNKNOWN_FUNCTION = 20007
DRV_ERROR_VXD_INIT = 20008
DRV_ERROR_ADDRESS = 20009
DRV_ERROR_PAGELOCK = 20010
DRV_ERROR_PAGEUNLOCK = 20011
DRV_ERROR_BOARDTEST = 20012
DRV_ERROR_ACK = 20013
DRV_ERROR_UP_FIFO = 20014
DRV_ERROR_PATTERN = 20015
DRV_ACQUISITION_ERRORS = 20017
DRV_ACQ_BUFFER = 20018
DRV_ACQ_DOWNFIFO_FULL = 20019
DRV_PROC_UNKONWN_INSTRUCTION = 20020
DRV_ILLEGAL_OP_CODE = 20021
DRV_KINETIC_TIME_NOT_MET = 20022
DRV_ACCUM_TIME_NOT_MET = 20023
DRV_NO_NEW_DATA = 20024
DRV_PCI_DMA_FAIL = 20025
DRV_SPOOLERROR = 20026
DRV_SPOOLSETUPERROR = 20027
DRV_FILESIZELIMITERROR = 20028
DRV_ERROR_FILESAVE = 20029
DRV_TEMPERATURE_CODES = 20033
DRV_TEMPERATURE_OFF = 20034
DRV_TEMPERATURE_NOT_STABILIZED = 20035
DRV_TEMPERATURE_STABILIZED = 20036
DRV_TEMPERATURE_NOT_REACHED = 20037
DRV_TEMPERATURE_OUT_RANGE = 20038
DRV_TEMPERATURE_NOT_SUPPORTED = 20039
DRV_TEMPERATURE_DRIFT = 20040
DRV_TEMP_CODES = 20033
DRV_TEMP_OFF = 20034
DRV_TEMP_NOT_STABILIZED = 20035
DRV_TEMP_STABILIZED = 20036
DRV_TEMP_NOT_REACHED = 20037
DRV_TEMP_OUT_RANGE = 20038
DRV_TEMP_NOT_SUPPORTED = 20039
DRV_TEMP_DRIFT = 20040
DRV_GENERAL_ERRORS = 20049
DRV_INVALID_AUX = 20050
DRV_COF_NOTLOADED = 20051
DRV_FPGAPROG = 20052
DRV_FLEXERROR = 20053
DRV_GPIBERROR = 20054
DRV_EEPROMVERSIONERROR = 20055
DRV_DATATYPE = 20064
DRV_DRIVER_ERRORS = 20065
DRV_P1INVALID = 20066
DRV_P2INVALID = 20067
DRV_P3INVALID = 20068
DRV_P4INVALID = 20069
DRV_INIERROR = 20070
DRV_COFERROR = 20071
DRV_ACQUIRING = 20072
DRV_IDLE = 20073
DRV_TEMPCYCLE = 20074
DRV_NOT_INITIALIZED = 20075
DRV_P5INVALID = 20076
DRV_P6INVALID = 20077
DRV_INVALID_MODE = 20078
DRV_INVALID_FILTER = 20079
DRV_I2CERRORS = 20080
DRV_I2CDEVNOTFOUND = 20081
DRV_I2CTIMEOUT = 20082
DRV_P7INVALID = 20083
DRV_P8INVALID = 20084
DRV_P9INVALID = 20085
DRV_P10INVALID = 20086
DRV_P11INVALID = 20087
DRV_USBERROR = 20089
DRV_IOCERROR = 20090
DRV_VRMVERSIONERROR = 20091
DRV_GATESTEPERROR = 20092
DRV_USB_INTERRUPT_ENDPOINT_ERROR = 20093
DRV_RANDOM_TRACK_ERROR = 20094
DRV_INVALID_TRIGGER_MODE = 20095
DRV_LOAD_FIRMWARE_ERROR = 20096
DRV_DIVIDE_BY_ZERO_ERROR = 20097
DRV_INVALID_RINGEXPOSURES = 20098
DRV_BINNING_ERROR = 20099
DRV_INVALID_AMPLIFIER = 20100
DRV_INVALID_COUNTCONVERT_MODE = 20101
DRV_ERROR_NOCAMERA = 20990
DRV_NOT_SUPPORTED = 20991
DRV_NOT_AVAILABLE = 20992
DRV_ERROR_MAP = 20115
DRV_ERROR_UNMAP = 20116
DRV_ERROR_MDL = 20117
DRV_ERROR_UNMDL = 20118
DRV_ERROR_BUFFSIZE = 20119
DRV_ERROR_NOHANDLE = 20121
DRV_GATING_NOT_AVAILABLE = 20130
DRV_FPGA_VOLTAGE_ERROR = 20131
DRV_OW_CMD_FAIL = 20150
DRV_OWMEMORY_BAD_ADDR = 20151
DRV_OWCMD_NOT_AVAILABLE = 20152
DRV_OW_NO_SLAVES = 20153
DRV_OW_NOT_INITIALIZED = 20154
DRV_OW_ERROR_SLAVE_NUM = 20155
DRV_MSTIMINGS_ERROR = 20156
DRV_OA_NULL_ERROR = 20173
DRV_OA_PARSE_DTD_ERROR = 20174
DRV_OA_DTD_VALIDATE_ERROR = 20175
DRV_OA_FILE_ACCESS_ERROR = 20176
DRV_OA_FILE_DOES_NOT_EXIST = 20177
DRV_OA_XML_INVALID_OR_NOT_FOUND_ERROR = 20178
DRV_OA_PRESET_FILE_NOT_LOADED = 20179
DRV_OA_USER_FILE_NOT_LOADED = 20180
DRV_OA_PRESET_AND_USER_FILE_NOT_LOADED = 20181
DRV_OA_INVALID_FILE = 20182
DRV_OA_FILE_HAS_BEEN_MODIFIED = 20183
DRV_OA_BUFFER_FULL = 20184
DRV_OA_INVALID_STRING_LENGTH = 20185
DRV_OA_INVALID_CHARS_IN_NAME = 20186
DRV_OA_INVALID_NAMING = 20187
DRV_OA_GET_CAMERA_ERROR = 20188
DRV_OA_MODE_ALREADY_EXISTS = 20189
DRV_OA_STRINGS_NOT_EQUAL = 20190
DRV_OA_NO_USER_DATA = 20191
DRV_OA_VALUE_NOT_SUPPORTED = 20192
DRV_OA_MODE_DOES_NOT_EXIST = 20193
DRV_OA_CAMERA_NOT_SUPPORTED = 20194
DRV_OA_FAILED_TO_GET_MODE = 20195
DRV_PROCESSING_FAILED = 20211
# Andor capabilities AC_...
# Acquisition modes
AC_ACQMODE_SINGLE = 1
AC_ACQMODE_VIDEO = 2
AC_ACQMODE_ACCUMULATE = 4
AC_ACQMODE_KINETIC = 8
AC_ACQMODE_FRAMETRANSFER = 16
AC_ACQMODE_FASTKINETICS = 32
AC_ACQMODE_OVERLAP = 64
AC_READMODE_FULLIMAGE = 1
AC_READMODE_SUBIMAGE = 2
AC_READMODE_SINGLETRACK = 4
AC_READMODE_FVB = 8
AC_READMODE_MULTITRACK = 16
AC_READMODE_RANDOMTRACK = 32
AC_READMODE_MULTITRACKSCAN = 64
AC_TRIGGERMODE_INTERNAL = 1
AC_TRIGGERMODE_EXTERNAL = 2
AC_TRIGGERMODE_EXTERNAL_FVB_EM = 4
AC_TRIGGERMODE_CONTINUOUS = 8
AC_TRIGGERMODE_EXTERNALSTART = 16
AC_TRIGGERMODE_EXTERNALEXPOSURE = 32
AC_TRIGGERMODE_INVERTED = 64
AC_TRIGGERMODE_EXTERNAL_CHARGESHIFTING = 128
AC_TRIGGERMODE_BULB = 32
AC_CAMERATYPE_PDA = 0
AC_CAMERATYPE_IXON = 1
AC_CAMERATYPE_ICCD = 2
AC_CAMERATYPE_EMCCD = 3
AC_CAMERATYPE_CCD = 4
AC_CAMERATYPE_ISTAR = 5
AC_CAMERATYPE_VIDEO = 6
AC_CAMERATYPE_IDUS = 7
AC_CAMERATYPE_NEWTON = 8
AC_CAMERATYPE_SURCAM = 9
AC_CAMERATYPE_USBICCD = 10
AC_CAMERATYPE_LUCA = 11
AC_CAMERATYPE_RESERVED = 12
AC_CAMERATYPE_IKON = 13
AC_CAMERATYPE_INGAAS = 14
AC_CAMERATYPE_IVAC = 15
AC_CAMERATYPE_UNPROGRAMMED = 16
AC_CAMERATYPE_CLARA = 17
AC_CAMERATYPE_USBISTAR = 18
AC_CAMERATYPE_SIMCAM = 19
AC_CAMERATYPE_NEO = 20
AC_CAMERATYPE_IXONULTRA = 21
AC_CAMERATYPE_VOLMOS = 22
AC_PIXELMODE_8BIT = 1
AC_PIXELMODE_14BIT = 2
AC_PIXELMODE_16BIT = 4
AC_PIXELMODE_32BIT = 8
AC_PIXELMODE_MONO = 0x000000
AC_PIXELMODE_RGB = 0x010000
AC_PIXELMODE_CMY = 0x020000
# Set functions
AC_SETFUNCTION_VREADOUT = 0x01
AC_SETFUNCTION_HREADOUT = 0x02
AC_SETFUNCTION_TEMPERATURE = 0x04
AC_SETFUNCTION_MCPGAIN = 0x08
AC_SETFUNCTION_EMCCDGAIN = 0x10
AC_SETFUNCTION_BASELINECLAMP = 0x20
AC_SETFUNCTION_VSAMPLITUDE = 0x40
AC_SETFUNCTION_HIGHCAPACITY = 0x80
AC_SETFUNCTION_BASELINEOFFSET = 0x0100
AC_SETFUNCTION_PREAMPGAIN = 0x0200
AC_SETFUNCTION_CROPMODE = 0x0400
AC_SETFUNCTION_DMAPARAMETERS = 0x0800
AC_SETFUNCTION_HORIZONTALBIN = 0x1000
AC_SETFUNCTION_MULTITRACKHRANGE = 0x2000
AC_SETFUNCTION_RANDOMTRACKNOGAPS = 0x4000
AC_SETFUNCTION_EMADVANCED = 0x8000
AC_SETFUNCTION_GATEMODE = 0x010000
AC_SETFUNCTION_DDGTIMES = 0x020000
AC_SETFUNCTION_IOC = 0x040000
AC_SETFUNCTION_INTELLIGATE = 0x080000
AC_SETFUNCTION_INSERTION_DELAY = 0x100000
AC_SETFUNCTION_GATESTEP = 0x200000
AC_SETFUNCTION_TRIGGERTERMINATION = 0x400000
AC_SETFUNCTION_EXTENDEDNIR = 0x800000
AC_SETFUNCTION_SPOOLTHREADCOUNT = 0x1000000
# AC_SETFUNCTION_MCPGAIN deprecated
AC_SETFUNCTION_GAIN = 8
AC_SETFUNCTION_ICCDGAIN = 8
# Get functions
AC_GETFUNCTION_TEMPERATURE = 0x01
AC_GETFUNCTION_TARGETTEMPERATURE = 0x02
AC_GETFUNCTION_TEMPERATURERANGE = 0x04
AC_GETFUNCTION_DETECTORSIZE = 0x08
AC_GETFUNCTION_MCPGAIN = 0x10
AC_GETFUNCTION_EMCCDGAIN = 0x20
AC_GETFUNCTION_HVFLAG = 0x40
AC_GETFUNCTION_GATEMODE = 0x80
AC_GETFUNCTION_DDGTIMES = 0x0100
AC_GETFUNCTION_IOC = 0x0200
AC_GETFUNCTION_INTELLIGATE = 0x0400
AC_GETFUNCTION_INSERTION_DELAY = 0x0800
AC_GETFUNCTION_GATESTEP = 0x1000
AC_GETFUNCTION_PHOSPHORSTATUS = 0x2000
AC_GETFUNCTION_MCPGAINTABLE = 0x4000
AC_GETFUNCTION_BASELINECLAMP = 0x8000
# AC_GETFUNCTION_MCPGAIN deprecated
AC_GETFUNCTION_GAIN = 0x10
AC_GETFUNCTION_ICCDGAIN = 0x10
# Features
AC_FEATURES_POLLING = 1
AC_FEATURES_EVENTS = 2
AC_FEATURES_SPOOLING = 4
AC_FEATURES_SHUTTER = 8
AC_FEATURES_SHUTTEREX = 16
AC_FEATURES_EXTERNAL_I2C = 32
AC_FEATURES_SATURATIONEVENT = 64
AC_FEATURES_FANCONTROL = 128
AC_FEATURES_MIDFANCONTROL = 256
AC_FEATURES_TEMPERATUREDURINGACQUISITION = 512
AC_FEATURES_KEEPCLEANCONTROL = 1024
AC_FEATURES_DDGLITE = 0x0800
AC_FEATURES_FTEXTERNALEXPOSURE = 0x1000
AC_FEATURES_KINETICEXTERNALEXPOSURE = 0x2000
AC_FEATURES_DACCONTROL = 0x4000
AC_FEATURES_METADATA = 0x8000
AC_FEATURES_IOCONTROL = 0x10000
AC_FEATURES_PHOTONCOUNTING = 0x20000
AC_FEATURES_COUNTCONVERT = 0x40000
AC_FEATURES_DUALMODE = 0x80000
AC_FEATURES_OPTACQUIRE = 0x100000
AC_FEATURES_REALTIMESPURIOUSNOISEFILTER = 0x200000
AC_FEATURES_POSTPROCESSSPURIOUSNOISEFILTER = 0x400000
AC_FEATURES_DUALPREAMPGAIN = 0x800000
AC_FEATURES_DEFECT_CORRECTION = 0x1000000
AC_FEATURES_STARTOFEXPOSURE_EVENT = 0x2000000
AC_FEATURES_ENDOFEXPOSURE_EVENT = 0x4000000
AC_FEATURES_CAMERALINK = 0x80000007108864
# Gain types
AC_EMGAIN_8BIT = 1
AC_EMGAIN_12BIT = 2
AC_EMGAIN_LINEAR12 = 4
AC_EMGAIN_REAL12 = 8

# We need a mapping to enable lookup of status codes to meaning.
status_codes = {}
for attrib_name in dir(sys.modules[__name__]):
    if attrib_name.startswith("DRV_"):
        status_codes.update({eval(attrib_name): attrib_name})

# The lookup function.
def lookup_status(code):
    key = code[0] if type(code) is list else code
    if key in status_codes:
        return status_codes[key]
    else:
        return "Unknown status code %s." % key


# The following DLL-wrapping classes are largely lifted from David Baddeley's
# SDK3 wrapper, with some modifications and additions.

# Classes used to handle outputs and parameters that need buffers.
class _meta:
    pass


STRING = c_char_p


class OUTPUT(_meta):
    """Used to indicated output from a DLL call"""

    def __init__(self, val):
        self.type = val
        self.val = POINTER(val)

    def getVar(self, bufLen=0):
        v = self.type()
        return v, ctypes.byref(v)


class _OUTSTRING(OUTPUT):
    """A special type of OUTPUT that creates an output buffer."""

    def __init__(self):
        self.val = STRING

    def getVar(self, bufLen):
        v = ctypes.create_string_buffer(bufLen)
        return v, v


OUTSTRING = _OUTSTRING()


class _OUTSTRLEN(_meta):
    """Used to mark call parameters that define a string buffer size."""

    def __init__(self):
        self.val = c_int


OUTSTRLEN = _OUTSTRLEN()


class OUTARR(OUTPUT):
    """Used for DLL call parameters that return an array."""

    def __init__(self, val):
        self.type = val
        # self.val = POINTER(val)
        self.val = ndpointer(val, flags="C_CONTIGUOUS")

    def getVar(self, size):
        # self.val = (size * self.type)()
        self.val = np.zeros(int(size), dtype=self.type)
        return self.val, self.val


class _OUTARRSIZE(_meta):
    """Used to mark DLL call parameters that define array sizes."""

    def __init__(self):
        self.val = c_ulong


OUTARRSIZE = _OUTARRSIZE()


def stripMeta(val):
    """Strips the outer metaclass to give the underlying data object."""
    if isinstance(val, _meta):
        return val.val
    else:
        return val


def extract_value(val):
    """Calls .value on simple ctypes."""
    if type(val) in [
        c_int,
        c_uint,
        c_long,
        c_ulong,
        c_longlong,
        c_ulonglong,
        c_ubyte,
        c_short,
        c_float,
        c_double,
        c_char,
        c_char_p,
    ]:
        return val.value
    elif isinstance(val, ctypes.Array) and val._type_ is c_char:
        return val.value.decode()
    else:
        return val


class AtmcdException(Exception):
    """An exception arising from a DLL call."""

    def __init__(self, status):
        self.message = "%s  %s" % (status, lookup_status(status))
        super().__init__(self.message)
        self.status = status


class dllFunction:
    """A wrapper class for DLL functions to make them available in python."""

    def __init__(self, name, args=[], argnames=[], rstatus=False, lib=_dll):
        # the library function
        self.f = getattr(lib, name)
        # dll call return type
        self.f.restype = c_uint
        # dll call parameter types
        self.f.argtypes = [stripMeta(a) for a in args]
        # dll call parameters, with their meta wrappers
        self.fargs = args
        # dll call parameter names, used to generate helpstrings
        self.fargnames = argnames
        # the function name
        self.name = name
        # input arguments
        self.in_args = [a for a in args if not isinstance(a, OUTPUT)]
        # output arguments
        self.out_args = [a for a in args if isinstance(a, OUTPUT)]
        # Indicates that this function should return the status code it generates.
        self.rstatus = rstatus
        # Find any arguments that set string buffer or array sizes.
        self.buf_size_arg_pos = -1
        self.arr_size_arg_pos = -1
        for i in range(len(self.in_args)):
            if isinstance(self.in_args[i], _OUTSTRLEN):
                self.buf_size_arg_pos = i
            if isinstance(self.in_args[i], _OUTARRSIZE):
                self.arr_size_pos = i
        # Generate a docstring.
        ds = name + "\n\nArguments:\n===========\n"
        for i in range(len(args)):
            an = ""
            if i < len(argnames):
                an = argnames[i]
            ds += "\t%s\t%s\n" % (args[i], an)
        self.f.__doc__ = ds

    def __call__(self, *args):
        """Parse arguments, allocate any required storage, and execute the call."""
        # The C function arguments
        c_args = []
        i = 0
        ret = []

        if self.buf_size_arg_pos >= 0:
            try:
                bs = args[self.buf_size_arg_pos]
            except:
                bs = 255
        else:
            bs = 255
        # Sort input and output arguments, allocating output storage as required.
        i = 0
        for farg in self.fargs:
            if isinstance(farg, OUTPUT):
                if isinstance(farg, OUTARR):
                    size = args[self.arr_size_arg_pos]
                else:
                    size = bs
                r, c_arg = farg.getVar(size)
                c_args.append(c_arg)
                ret.append(r)
            elif isinstance(farg, _OUTSTRLEN):
                c_args.append(bs)
            elif isinstance(args[i], Enum):
                c_args.append(args[i].value)
                i += 1
            else:
                c_args.append(args[i])
                i += 1

        # Make the library call, tolerating a few DRV_ERROR_ACKs
        status = DRV_ERROR_ACK
        ack_err_count = -1
        while status == DRV_ERROR_ACK and ack_err_count < 3:
            ack_err_count += 1
            status = self.f(*c_args)
        ret = [extract_value(r) for r in ret]
        if len(ret) == 1:
            ret = ret[0]
        elif len(ret) == 0:
            ret = None
        # A few functions indicate state using the returned status code instead
        # of filling a variable passed by reference pointer.
        if self.rstatus:
            if status == DRV_SUCCESS:
                return True
            elif status in [
                DRV_INVALID_AMPLIFIER,
                DRV_INVALID_MODE,
                DRV_INVALID_COUNTCONVERT_MODE,
                DRV_INVALID_FILTER,
            ]:
                return False
            elif status in [
                DRV_TEMP_OFF,
                DRV_TEMP_STABILIZED,
                DRV_TEMP_NOT_REACHED,
                DRV_TEMP_DRIFT,
                DRV_TEMP_NOT_STABILIZED,
            ]:
                return (status, ret)
            else:
                raise AtmcdException(status)
        # Most functions return values via pointers, or have no return.
        if not status == DRV_SUCCESS:
            raise AtmcdException(status)
        return ret


def dllFunc(name, args=[], argnames=[], rstatus=False, lib=_dll):
    """Wrap library calls and add them to this module's namespace."""
    try:
        f = dllFunction(name, args, argnames, rstatus, lib)
    except Exception as e:
        raise microscope.LibraryLoadError(
            "Error wrapping dll function '%s'" % name
        ) from e
    globals()[name] = f


# We now add selected DLL functions to this library's namespace.
# These may be used directly: while this may work well when there is a
# single camera, care must be taken when there are multiple cameras
# on a system to ensure calls act on the expected camera. The AntorAtmcd
# class defined below does much of this work.
dllFunc("AbortAcquisition", [], [])
dllFunc("CancelWait", [], [])
dllFunc("CoolerOFF", [], [])
dllFunc("CoolerON", [], [])
dllFunc(
    "DemosaicImage",
    [
        POINTER(WORD),
        POINTER(WORD),
        POINTER(WORD),
        POINTER(WORD),
        POINTER(ColorDemosaicInfo),
    ],
    ["grey", "red", "green", "blue", "info"],
)
dllFunc("EnableKeepCleans", [c_int], ["iMode"])
dllFunc("FreeInternalMemory", [], [])
# Note - documentation states that the next two functions return the data
# "from the last acquisition". That appears to mean the data resulting from
# the last trigger, rather than all the available data between the last
# StartAcquisition and Abort calls.
dllFunc("GetAcquiredData", [OUTARR(at_32), OUTARRSIZE], ["arr", "size"])
dllFunc("GetAcquiredData16", [OUTARR(WORD), OUTARRSIZE], ["arr", "size"])
# GetAcquiredFloatData(float * arr, unsigned long size)
dllFunc(
    "GetAcquisitionProgress",
    [OUTPUT(c_long), OUTPUT(c_long)],
    ["acc", "series"],
)
dllFunc(
    "GetAcquisitionTimings",
    [OUTPUT(c_float), OUTPUT(c_float), OUTPUT(c_float)],
    ["exposure", "accumulate", "kinetic"],
)
dllFunc(
    "GetAdjustedRingExposureTimes",
    [c_int, POINTER(c_float)],
    ["iNumTimes", "fptimes"],
)
# GetAllDMAData(at_32 * arr, unsigned long size)
dllFunc(
    "GetAmpDesc", [c_int, OUTSTRING, OUTSTRLEN], ["index", "name", "length"]
)
dllFunc("GetAmpMaxSpeed", [c_int, OUTPUT(c_float)], ["index", "speed"])
dllFunc("GetAvailableCameras", [OUTPUT(c_long)], ["totalCameras"])
# # GetBackground(at_32 * arr, unsigned long size)
dllFunc("GetBaselineClamp", [OUTPUT(c_int)], ["state"])
dllFunc("GetBitDepth", [c_int, OUTPUT(c_int)], ["channel", "depth"])
dllFunc("GetCameraEventStatus", [OUTPUT(DWORD)], ["camStatus"])
dllFunc(
    "GetCameraHandle",
    [c_long, OUTPUT(c_long)],
    ["cameraIndex", "cameraHandle"],
)
dllFunc(
    "GetCameraInformation", [c_int, OUTPUT(c_long)], ["index", "information"]
)
dllFunc("GetCameraSerialNumber", [OUTPUT(c_int)], ["number"])
dllFunc("GetCapabilities", [OUTPUT(AndorCapabilities)], ["caps"])
dllFunc("GetControllerCardModel", [OUTSTRING], ["controllerCardModel"])
dllFunc(
    "GetCountConvertWavelengthRange",
    [OUTPUT(c_float), OUTPUT(c_float)],
    ["minVal", "maxVal"],
)
dllFunc("GetCurrentCamera", [OUTPUT(c_long)], ["cameraHandle"])
# # GetCYMGShift(int * iXshift, int * iYShift)
# GetDDGExternalOutputEnabled(at_u32 uiIndex, at_u32 * puiEnabled)
# GetDDGExternalOutputPolarity(at_u32 uiIndex, at_u32 * puiPolarity)
# GetDDGExternalOutputStepEnabled(at_u32 uiIndex, at_u32 * puiEnabled)
# GetDDGExternalOutputTime(at_u32 uiIndex, at_u64 * puiDelay, at_u64 * puiWidth)
# GetDDGTTLGateWidth(at_u64 opticalWidth, at_u64 * ttlWidth)
# GetDDGGateTime(at_u64 * puiDelay, at_u64 * puiWidth)
# GetDDGInsertionDelay(int * piState)
# GetDDGIntelligate(int * piState)
# GetDDGIOC(int * state)
# GetDDGIOCFrequency(double * frequency)
# GetDDGIOCNumber(unsigned long * numberPulses)
# GetDDGIOCNumberRequested(at_u32 * pulses)
# GetDDGIOCPeriod(at_u64 * period)
# GetDDGIOCPulses(int * pulses)
# GetDDGIOCTrigger(at_u32 * trigger)
# GetDDGOpticalWidthEnabled(at_u32 * puiEnabled)
# # GetDDGLiteGlobalControlByte(unsigned char * control)
# # GetDDGLiteControlByte(AT_DDGLiteChannelId channel, unsigned char * control)
# # GetDDGLiteInitialDelay(AT_DDGLiteChannelId channel, float * fDelay)
# # GetDDGLitePulseWidth(AT_DDGLiteChannelId channel, float * fWidth)
# # GetDDGLiteInterPulseDelay(AT_DDGLiteChannelId channel, float * fDelay)
# # GetDDGLitePulsesPerExposure(AT_DDGLiteChannelId channel, at_u32 * ui32Pulses)
# GetDDGPulse(double wid, double resolution, double * Delay, double * Width)
# GetDDGStepCoefficients(at_u32 mode, double * p1, double * p2)
# GetDDGStepMode(at_u32 * mode)
dllFunc("GetDetector", [OUTPUT(c_int), OUTPUT(c_int)], ["xpixels", "ypixels"])
# # GetDICameraInfo(void * info)
dllFunc("GetEMAdvanced", [OUTPUT(c_int)], ["state"])
dllFunc("GetEMCCDGain", [OUTPUT(c_int)], [" gain"])
dllFunc("GetEMGainRange", [OUTPUT(c_int), OUTPUT(c_int)], ["low", "high"])
dllFunc("GetExternalTriggerTermination", [OUTPUT(at_u32)], ["puiTermination"])
dllFunc(
    "GetFastestRecommendedVSSpeed",
    [OUTPUT(c_int), OUTPUT(c_float)],
    ["index", "speed"],
)
# # GetFIFOUsage(int * FIFOusage)
dllFunc("GetFilterMode", [OUTPUT(c_int)], ["mode"])
dllFunc("GetFKExposureTime", [OUTPUT(c_float)], ["time"])
# # GetFKVShiftSpeed(int index, int * speed)
dllFunc("GetFKVShiftSpeedF", [c_int, OUTPUT(c_float)], ["index", "speed"])
dllFunc("GetFrontEndStatus", [OUTPUT(c_int)], ["piFlag"])
dllFunc("GetGateMode", [OUTPUT(c_int)], ["piGatemode"])
dllFunc(
    "GetHardwareVersion",
    [OUTPUT(c_uint) for i in range(6)],
    [
        "PCB",
        "Decode",
        "dummy1",
        "dummy2",
        "CameraFirmwareVersion",
        "CameraFirmwareBuild",
    ],
)
dllFunc("GetHeadModel", [OUTSTRING], ["name"])
# # GetHorizontalSpeed(int index, int * speed)
dllFunc(
    "GetHSSpeed",
    [c_int, c_int, c_int, OUTPUT(c_float)],
    ["channel", "typ", "index", "speed"],
)
dllFunc("GetHVflag", [OUTPUT(c_int)], ["bFlag"])
# # GetID(int devNum, int * id)
dllFunc("GetImageFlip", [OUTPUT(c_int), OUTPUT(c_int)], ["iHFlip", "iVFlip"])
dllFunc("GetImageRotate", [OUTPUT(c_int)], ["Rotate"])
dllFunc(
    "GetImages",
    [
        c_long,
        c_long,
        OUTARR(at_32),
        OUTARRSIZE,
        OUTPUT(c_long),
        OUTPUT(c_long),
    ],
    ["first", "last", "arr", "size", "validfirst", "validlast"],
)
dllFunc(
    "GetImages16",
    [c_long, c_long, OUTARR(WORD), OUTARRSIZE, OUTPUT(c_long), OUTPUT(c_long)],
    ["first", "last", "arr", "size", "validfirst", "validlast"],
)
dllFunc("GetImagesPerDMA", [OUTPUT(c_ulong)], ["images"])
# # GetIRQ(int * IRQ)
dllFunc("GetKeepCleanTime", [OUTPUT(c_float)], ["KeepCleanTime"])
dllFunc(
    "GetMaximumBinning",
    [c_int, c_int, OUTPUT(c_int)],
    ["ReadMode", "HorzVert", "MaxBinning"],
)
dllFunc("GetMaximumExposure", [OUTPUT(c_float)], ["MaxExp"])
dllFunc("GetMCPGain", [OUTPUT(c_int)], ["piGain"])
dllFunc("GetMCPGainRange", [OUTPUT(c_int), OUTPUT(c_int)], ["iLow", "iHigh"])
# # GetMCPGainTable(int iNum, int * piGain, float * pfPhotoepc)
dllFunc("GetMCPVoltage", [OUTPUT(c_int)], ["iVoltage"])
dllFunc("GetMinimumImageLength", [OUTPUT(c_int)], ["MinImageLength"])
# # GetMinimumNumberInSeries(int * number)
dllFunc(
    "GetMostRecentColorImage16",
    [OUTARRSIZE, c_int, OUTARR(WORD), OUTARR(WORD), OUTARR(WORD)],
    ["size", "algorithm", "red", "green", "blue"],
)
dllFunc("GetMostRecentImage", [OUTARR(at_32), OUTARRSIZE], ["arr", "size"])
dllFunc("GetMostRecentImage16", [OUTARR(WORD), OUTARRSIZE], ["arr", "size"])
# # GetMSTimingsData(SYSTEMTIME * TimeOfStart, float * pfDifferences, int inoOfImages)
dllFunc(
    "GetMetaDataInfo",
    [OUTPUT(SYSTEMTIME), OUTPUT(c_float), c_uint],
    ["TimeOfStart", "TimeFromStart", "index"],
)
# # GetMSTimingsEnabled(void)
# # GetNewData(at_32 * arr, unsigned long size)
# # GetNewData16(WORD * arr, unsigned long size)
# # GetNewData8(unsigned char * arr, unsigned long size)
# # GetNewFloatData(float * arr, unsigned long size)
dllFunc("GetNumberADChannels", [OUTPUT(c_int)], ["channels"])
dllFunc("GetNumberAmp", [OUTPUT(c_int)], ["amp"])
dllFunc(
    "GetNumberAvailableImages",
    [OUTPUT(at_32), OUTPUT(at_32)],
    ["first", "last"],
)
dllFunc("GetNumberDDGExternalOutputs", [OUTPUT(at_u32)], ["puiCount"])
# # GetNumberDevices(int * numDevs)
dllFunc("GetNumberFKVShiftSpeeds", [OUTPUT(c_int)], ["number"])
# # GetNumberHorizontalSpeeds(int * number)
dllFunc(
    "GetNumberHSSpeeds",
    [c_int, c_int, OUTPUT(c_int)],
    ["channel", "typ", "speeds"],
)
dllFunc(
    "GetNumberNewImages", [OUTPUT(c_long), OUTPUT(c_long)], ["first", "last"]
)
dllFunc(
    "GetNumberPhotonCountingDivisions", [OUTPUT(at_u32)], ["noOfDivisions"]
)
dllFunc("GetNumberPreAmpGains", [OUTPUT(c_int)], ["noGains"])
dllFunc("GetNumberRingExposureTimes", [OUTPUT(c_int)], ["ipnumTimes"])
dllFunc("GetNumberIO", [OUTPUT(c_int)], ["iNumber"])
# # GetNumberVerticalSpeeds(int * number)
dllFunc("GetNumberVSAmplitudes", [OUTPUT(c_int)], ["number"])
dllFunc("GetNumberVSSpeeds", [OUTPUT(c_int)], ["speeds"])
dllFunc("GetOldestImage", [OUTARR(at_32), OUTARRSIZE], ["arr", "size"])
dllFunc("GetOldestImage16", [OUTARR(WORD), OUTARRSIZE], ["arr", "size"])
dllFunc("GetPhosphorStatus", [OUTPUT(c_int)], ["piFlag"])
# # GetPhysicalDMAAddress(unsigned long * Address1, unsigned long * Address2)
dllFunc("GetPixelSize", [OUTPUT(c_float), OUTPUT(c_float)], ["xSize", "ySize"])
dllFunc("GetPreAmpGain", [c_int, OUTPUT(c_float)], ["index", "gain"])
dllFunc(
    "GetPreAmpGainText",
    [c_int, OUTSTRING, OUTSTRLEN],
    ["index", "name", "length"],
)
dllFunc(
    "GetDualExposureTimes",
    [OUTPUT(c_float), OUTPUT(c_float)],
    ["exposure1", "exposure2"],
)
dllFunc(
    "GetQE",
    [STRING, c_float, c_uint, OUTPUT(c_float)],
    ["sensor", "wavelength", "mode", "QE"],
)
dllFunc("GetReadOutTime", [OUTPUT(c_float)], ["ReadOutTime"])
# # GetRegisterDump(int * mode)
dllFunc(
    "GetRingExposureRange", [OUTPUT(c_float), OUTPUT(c_float)], ["Min", "Max"]
)
# # GetSDK3Handle(int * Handle)
dllFunc(
    "GetSensitivity",
    [c_int, c_int, c_int, c_int, OUTPUT(c_float)],
    ["channel", "horzShift", "amplifier", "pa", "sensitivity"],
)
dllFunc(
    "GetShutterMinTimes",
    [OUTPUT(c_int), OUTPUT(c_int)],
    ["minclosingtime", "minopeningtime"],
)
dllFunc("GetSizeOfCircularBuffer", [OUTPUT(c_long)], ["index"])
# # GetSlotBusDeviceFunction(DWORD * dwslot, DWORD * dwBus, DWORD * dwDevice, DWORD * dwFunction)
dllFunc(
    "GetSoftwareVersion",
    [OUTPUT(c_uint) for i in range(6)],
    ["eprom", "coffile", "vxdrev", "vxdver", "dllrev", "dllver"],
)
# # GetSpoolProgress(long * index)
# # GetStartUpTime(float * time)
dllFunc("GetStatus", [OUTPUT(c_int)], ["status"])
dllFunc("GetTECStatus", [OUTPUT(c_int)], ["piFlag"])
dllFunc("GetTemperature", [OUTPUT(c_int)], ["temperature"], True)
dllFunc("GetTemperatureF", [OUTPUT(c_float)], ["temperature"], True)
dllFunc(
    "GetTemperatureRange",
    [OUTPUT(c_int), OUTPUT(c_int)],
    ["mintemp", "maxtemp"],
)
# Reserved function seems to be incomplete - only populates first parameter with Ixon Ultra.
# dllFunc('GetTemperatureStatus', [OUTPUT(c_float) for i in range(4)],
#                                ['SensorTemp', 'TargetTemp', 'AmbientTemp', 'CoolerVolts'], True)
dllFunc("GetTotalNumberImagesAcquired", [OUTPUT(c_long)], ["index"])
dllFunc("GetIODirection", [c_int, OUTPUT(c_int)], ["index", "iDirection"])
dllFunc("GetIOLevel", [c_int, OUTPUT(c_int)], ["index", "iLevel"])
dllFunc(
    "GetVersionInfo",
    [AT_VersionInfoId, OUTSTRING, OUTSTRLEN],
    ["arr", "szVersionInfo", "ui32BufferLen"],
)
# # GetVerticalSpeed(int index, int * speed)
# # GetVirtualDMAAddress(void ** Address1, void ** Address2)
dllFunc("GetVSAmplitudeString", [c_int, OUTSTRING], ["index", "text"])
dllFunc("GetVSAmplitudeFromString", [STRING, OUTPUT(c_int)], ["text", "index"])
dllFunc("GetVSAmplitudeValue", [c_int, OUTPUT(c_int)], ["index", "value"])
dllFunc("GetVSSpeed", [c_int, OUTPUT(c_float)], ["index", "speed"])
# GPIBReceive(int id, short address, char * text, int size)
# GPIBSend(int id, short address, char * text)
# I2CBurstRead(BYTE i2cAddress, long nBytes, BYTE * data)
# I2CBurstWrite(BYTE i2cAddress, long nBytes, BYTE * data)
# I2CRead(BYTE deviceID, BYTE intAddress, BYTE * pdata)
# I2CReset(void)
# I2CWrite(BYTE deviceID, BYTE intAddress, BYTE data)
# #'IdAndorDll(void)
# InAuxPort(int port, int * state)
dllFunc("Initialize", [STRING], ["dir"])
# #'InitializeDevice(char * dir)
dllFunc("IsAmplifierAvailable", [c_int], ["iamp"], True)
dllFunc("IsCoolerOn", [OUTPUT(c_int)], ["iCoolerStatus"])
dllFunc("IsCountConvertModeAvailable", [c_int], ["mode"], True)
dllFunc("IsInternalMechanicalShutter", [OUTPUT(c_int)], ["InternalShutter"])
dllFunc(
    "IsPreAmpGainAvailable",
    [c_int, c_int, c_int, c_int, OUTPUT(c_int)],
    ["channel", "amplifier", "index", "pa", "status"],
)
dllFunc("IsTriggerModeAvailable", [c_int], ["iTriggerMode"], True)
# #'Merge(const at_32 * arr, long nOrder, long nPoint, long nPixel, float * coeff, long fit, long hbin, at_32 * output, float * start, float * step_Renamed)
# OutAuxPort(int port, int state)
dllFunc("PrepareAcquisition", [], [])
# SaveAsBmp(char * path, char * palette, long ymin, long ymax)
# SaveAsCommentedSif(char * path, char * comment)
# SaveAsEDF(char * szPath, int iMode)
# SaveAsFITS(char * szFileTitle, int typ)
# SaveAsRaw(char * szFileTitle, int typ)
# SaveAsSif(char * path)
# SaveAsSPC(char * path)
# SaveAsTiff(char * path, char * palette, int position, int typ)
# SaveAsTiffEx(char * path, char * palette, int position, int typ, int mode)
# #'SaveEEPROMToFile(char * cFileName)
# #'SaveToClipBoard(char * palette)
# #'SelectDevice(int devNum)
dllFunc("SendSoftwareTrigger", [], [])
dllFunc("SetAccumulationCycleTime", [c_float], ["time"])
# SetAcqStatusEvent(HANDLE statusEvent)
dllFunc("SetAcquisitionMode", [c_int], ["mode"])
# #'SetAcquisitionType(int typ)
dllFunc("SetADChannel", [c_int], ["channel"])
dllFunc("SetAdvancedTriggerModeState", [c_int], ["iState"])
# #'SetBackground(at_32 * arr, unsigned long size)
dllFunc("SetBaselineClamp", [c_int], ["state"])
dllFunc("SetBaselineOffset", [c_int], ["offset"])
dllFunc("SetCameraLinkMode", [c_int], ["mode"])
dllFunc("SetCameraStatusEnable", [DWORD], ["Enable"])
dllFunc("SetChargeShifting", [c_uint, c_uint], ["NumberRows", "NumberRepeats"])
dllFunc("SetComplexImage", [c_uint, POINTER(c_int)], ["numAreas", "areas"])
dllFunc("SetCoolerMode", [c_int], ["mode"])
dllFunc("SetCountConvertMode", [c_int], ["Mode"])
dllFunc("SetCountConvertWavelength", [c_float], ["wavelength"])
dllFunc(
    "SetCropMode", [c_int, c_int, c_int], ["active", "cropHeight", "reserved"]
)
dllFunc("SetCurrentCamera", [c_long], ["cameraHandle"])
dllFunc("SetCustomTrackHBin", [c_int], ["bin"])
# #'SetDataType(int typ)
dllFunc(
    "SetDACOutput", [c_int, c_int, c_int], ["iOption", "iResolution", "iValue"]
)
dllFunc("SetDACOutputScale", [c_int], ["iScale"])
# #'SetDDGAddress(BYTE t0, BYTE t1, BYTE t2, BYTE t3, BYTE address)
# SetDDGExternalOutputEnabled(at_u32 uiIndex, at_u32 uiEnabled)
# SetDDGExternalOutputPolarity(at_u32 uiIndex, at_u32 uiPolarity)
# SetDDGExternalOutputStepEnabled(at_u32 uiIndex, at_u32 uiEnabled)
# SetDDGExternalOutputTime(at_u32 uiIndex, at_u64 uiDelay, at_u64 uiWidth)
# #'SetDDGGain(int gain)
# SetDDGGateStep(double step_Renamed)
# SetDDGGateTime(at_u64 uiDelay, at_u64 uiWidth)
# SetDDGInsertionDelay(int state)
# SetDDGIntelligate(int state)
# SetDDGIOC(int state)
# SetDDGIOCFrequency(double frequency)
# SetDDGIOCNumber(unsigned long numberPulses)
# SetDDGIOCPeriod(at_u64 period)
# SetDDGIOCTrigger(at_u32 trigger)
# SetDDGOpticalWidthEnabled(at_u32 uiEnabled)
# #'SetDDGLiteGlobalControlByte(unsigned char control)
# #'SetDDGLiteControlByte(AT_DDGLiteChannelId channel, unsigned char control)
# #'SetDDGLiteInitialDelay(AT_DDGLiteChannelId channel, float fDelay)
# #'SetDDGLitePulseWidth(AT_DDGLiteChannelId channel, float fWidth)
# #'SetDDGLiteInterPulseDelay(AT_DDGLiteChannelId channel, float fDelay)
# #'SetDDGLitePulsesPerExposure(AT_DDGLiteChannelId channel, at_u32 ui32Pulses)
# SetDDGStepCoefficients(at_u32 mode, double p1, double p2)
# SetDDGStepMode(at_u32 mode)
# SetDDGTimes(double t0, double t1, double t2)
# SetDDGTriggerMode(int mode)
# SetDDGVariableGateStep(int mode, double p1, double p2)
# SetDelayGenerator(int board, short address, int typ)
# SetDMAParameters(int MaxImagesPerDMA, float SecondsPerDMA)
# SetDriverEvent(HANDLE driverEvent)
dllFunc("SetEMAdvanced", [c_int], ["state"])
dllFunc("SetEMCCDGain", [c_int], ["gain"])
# #'SetEMClockCompensation(int EMClockCompensationFlag)
dllFunc("SetEMGainMode", [c_int], ["mode"])
dllFunc("SetExposureTime", [c_float], ["time"])
dllFunc("SetExternalTriggerTermination", [at_u32], ["uiTermination"])
dllFunc("SetFanMode", [c_int], ["mode"])
dllFunc("SetFastExtTrigger", [c_int], ["mode"])
dllFunc(
    "SetFastKinetics",
    [c_int, c_int, c_float, c_int, c_int, c_int],
    ["exposedRows", "seriesLength", "time", "mode", "hbin", "vbin"],
)
dllFunc(
    "SetFastKineticsEx",
    [c_int, c_int, c_float, c_int, c_int, c_int, c_int],
    ["exposedRows", "seriesLength", "time", "mode", "hbin", "vbin", "offset"],
)
dllFunc("SetFilterMode", [c_int], ["mode"])
# #'SetFilterParameters(int width, float sensitivity, int range, float accept, int smooth, int noise)
dllFunc("SetFKVShiftSpeed", [c_int], ["index"])
# #'SetFPDP(int state)
dllFunc("SetFrameTransferMode", [c_int], ["mode"])
# SetFrontEndEvent(HANDLE driverEvent)
# #'SetFullImage(int hbin, int vbin)
dllFunc("SetFVBHBin", [c_int], ["bin"])
# #'SetGain(int gain)
dllFunc(
    "SetGate", [c_float, c_float, c_float], ["delay", "width", "stepRenamed"]
)
dllFunc("SetGateMode", [c_int], ["gatemode"])
dllFunc("SetHighCapacity", [c_int], ["state"])
# #'SetHorizontalSpeed(int index)
dllFunc("SetHSSpeed", [c_int, c_int], ["typ", "index"])
dllFunc(
    "SetImage",
    [c_int, c_int, c_int, c_int, c_int, c_int],
    ["bnin", "vbin", "hstar", "hend", "vstart", "vend"],
)
dllFunc("SetImageFlip", [c_int, c_int], ["iHFlip", "iVFlip"])
dllFunc("SetImageRotate", [c_int], ["iRotate"])
dllFunc(
    "SetIsolatedCropMode",
    [c_int, c_int, c_int, c_int, c_int],
    ["active", "cropheight", "cropwidth", "vbin", "hbin"],
)
dllFunc("SetKineticCycleTime", [c_float], ["time"])
dllFunc("SetMCPGain", [c_int], ["gain"])
dllFunc("SetMCPGating", [c_int], ["gating"])
# #'SetMessageWindow(HWND wnd)' # reser)
dllFunc("SetMetaData", [c_int], ["state"])
# SetMultiTrack(int number, int height, int offset, int * bottom, int * gap)
# SetMultiTrackHBin(int bin)
# SetMultiTrackHRange(int iStart, int iEnd)
# #'SetMultiTrackScan(int trackHeight, int numberTracks, int iSIHStart, int iSIHEnd, int trackHBinning, int trackVBinning, int trackGap, int trackOffset, int trackSkip, int numberSubFrames)
# #'SetNextAddress(at_32 * data, long lowAdd, long highAdd, long length, long physical)
# #'SetNextAddress16(at_32 * data, long lowAdd, long highAdd, long length, long physical)
dllFunc("SetNumberAccumulations", [c_int], ["number"])
dllFunc("SetNumberKinetics", [c_int], ["number"])
dllFunc("SetNumberPrescans", [c_int], ["iNumber"])
dllFunc("SetOutputAmplifier", [c_int], ["typ"])
dllFunc("SetOverlapMode", [c_int], ["mode"])
dllFunc("SetPCIMode", [c_int, c_int], ["mode", "value"])
dllFunc("SetPhotonCounting", [c_int], ["state"])
dllFunc("SetPhotonCountingThreshold", [c_long, c_long], ["min", "max"])
# SetPhosphorEvent(HANDLE driverEvent)
dllFunc(
    "SetPhotonCountingDivisions",
    [at_u32, at_32],
    ["noOfDivisions", "divisions"],
)
# #'SetPixelMode(int bitdepth, int colormode)
dllFunc("SetPreAmpGain", [c_int], ["index"])
dllFunc("SetDualExposureTimes", [c_float, c_float], ["expTime1", "expTime2"])
dllFunc("SetDualExposureMode", [c_int], ["mode"])
dllFunc("SetRandomTracks", [c_int, c_int], ["numTracks", "areas"])
dllFunc("SetReadMode", [c_int], ["mode"])
# #'SetRegisterDump(int mode)
dllFunc("SetRingExposureTimes", [c_int, c_float], ["numTimes", "times"])
# SetSaturationEvent(HANDLE saturationEvent)
dllFunc(
    "SetShutter",
    [c_int, c_int, c_int, c_int],
    ["typ", "mode", "closingtime", "openingtime"],
)
dllFunc(
    "SetShutterEx",
    [c_int, c_int, c_int, c_int, c_int],
    ["typ", "mode", "closingtime", "openingtime", "extmode"],
)
# #'SetShutters(int typ, int mode, int closingtime, int openingtime, int exttype, int extmode, int dummy1, int dummy2)
dllFunc("SetSifComment", [STRING], ["comment"])
dllFunc("SetSingleTrack", [c_int, c_int], ["centre", "height"])
dllFunc("SetSingleTrackHBin", [c_int], ["bin"])
dllFunc(
    "SetSpool",
    [c_int, c_int, STRING, c_int],
    ["active", "method", "path", "framebuffersize"],
)
dllFunc("SetSpoolThreadCount", [c_int], ["count"])
# #'SetStorageMode(long mode)
# SetTECEvent(HANDLE driverEvent)
dllFunc("SetTemperature", [c_int], ["temperature"])
# #'SetTemperatureEvent(HANDLE temperatureEvent)
dllFunc("SetTriggerMode", [c_int], ["mode"])
dllFunc("SetTriggerInvert", [c_int], ["mode"])
dllFunc(
    "GetTriggerLevelRange",
    [OUTPUT(c_float), OUTPUT(c_float)],
    ["minimum", "maximum"],
)
dllFunc("SetTriggerLevel", [c_float], ["f_level"])
dllFunc("SetIODirection", [c_int, c_int], ["index", "iDirection"])
dllFunc("SetIOLevel", [c_int, c_int], ["index", "iLevel"])
# #'SetUserEvent(HANDLE userEvent)
# #'SetUSGenomics(long width, long height)
# #'SetVerticalRowBuffer(int rows)
# #'SetVerticalSpeed(int index)
# #'SetVirtualChip(int state)
dllFunc("SetVSAmplitude", [c_int], ["index"])
dllFunc("SetVSSpeed", [c_int], ["index"])
dllFunc("ShutDown", [], [])
dllFunc("StartAcquisition", [], [])
# #'UnMapPhysicalAddress(void)
dllFunc("WaitForAcquisition", [], [])
dllFunc("WaitForAcquisitionByHandle", [c_long], ["cameraHandle"])
dllFunc(
    "WaitForAcquisitionByHandleTimeOut",
    [c_long, c_int],
    ["cameraHandle", "iTimeOutMs"],
)
dllFunc("WaitForAcquisitionTimeOut", [c_int], ["iTimeOutMs"])
# WhiteBalance(WORD * wRed, WORD * wGreen, WORD * wBlue, float * fRelR, float * fRelB, WhiteBalanceInfo * info)
# OA_Initialize(const char * const pcFilename, unsigned int uiFileNameLen)
# OA_EnableMode(const char * const pcModeName)
# OA_GetModeAcqParams(const char * const pcModeName, char * const pcListOfParams)
# OA_GetUserModeNames(char * pcListOfModes)
# OA_GetPreSetModeNames(char * pcListOfModes)
# OA_GetNumberOfUserModes(unsigned int * const puiNumberOfModes)
# OA_GetNumberOfPreSetModes(unsigned int * const puiNumberOfModes)
# OA_GetNumberOfAcqParams(const char * const pcModeName, unsigned int * const puiNumberOfParams)
# OA_AddMode(char * pcModeName, unsigned int uiModeNameLen, char * pcModeDescription, unsigned int uiModeDescriptionLen)
# OA_WriteToFile(const char * const pcFileName, unsigned int uiFileNameLen)
# OA_DeleteMode(const char * const pcModeName, unsigned int uiModeNameLen)
# OA_SetInt(const char * const pcModeName, const char * pcModeParam, const int iIntValue)
# OA_SetFloat(const char * const pcModeName, const char * pcModeParam, const float fFloatValue)
# OA_SetString(const char * const pcModeName, const char * pcModeParam, char * pcStringValue, const unsigned int uiStringLen)
# OA_GetInt(const char * const pcModeName, const char * const pcModeParam, int * iIntValue)
# OA_GetFloat(const char * const pcModeName, const char * const pcModeParam, float * fFloatValue)
# OA_GetString(const char * const pcModeName, const char * const pcModeParam, char * pcStringValue, const unsigned int uiStringLen)
# Filter_SetMode(unsigned int mode)
# Filter_GetMode(unsigned int * mode)
# Filter_SetThreshold(float threshold)
# Filter_GetThreshold(float * threshold)
# Filter_SetDataAveragingMode(int mode)
# Filter_GetDataAveragingMode(int * mode)
# Filter_SetAveragingFrameCount(int frames)
# Filter_GetAveragingFrameCount(int * frames)
# Filter_SetAveragingFactor(int averagingFactor)
# Filter_GetAveragingFactor(int * averagingFactor)
# PostProcessNoiseFilter(at_32 * pInputImage, at_32 * pOutputImage, int iOutputBufferSize, int iBaseline, int iMode, float fThreshold, int iHeight, int iWidth)
# PostProcessCountConvert(at_32 * pInputImage, at_32 * pOutputImage, int iOutputBufferSize, int iNumImages, int iBaseline, int iMode, int iEmGain, float fQE, float fSensitivity, int iHeight, int iWidth)
# PostProcessPhotonCounting(at_32 * pInputImage, at_32 * pOutputImage, int iOutputBufferSize, int iNumImages, int iNumframes, int iNumberOfThresholds, float * pfThreshold, int iHeight, int iWidth)
# #'PostProcessDataAveraging(at_32 * pInputImage, at_32 * pOutputImage, int iOutputBufferSize, int iNumImages, int iAveragingFilterMode, int iHeight, int iWidth, int iFrameCount, int iAveragingFactor)


class TriggerMode(IntEnum):
    """Camera trigger modes"""

    INTERNAL = 0
    EXTERNAL = 1
    EXT_START = 6
    BULB = 7
    EXT_FVB = 9
    SOFTWARE = 10


class AcquisitionMode(IntEnum):
    """Acquisition modes."""

    SINGLE = 1
    ACCUMULATE = 2
    KINETICS = 3
    FASTKINETICS = 4
    RUNTILLABORT = 5


class ReadMode(IntEnum):
    """Chip readout modes. Currently, only IMAGE is supported."""

    FULLVERTICALBINNING = 0
    MULTITRACK = 1
    RANDOMTRACK = 2
    SINGLETRACK = 3
    IMAGE = 4


class ReadoutMode:
    """A combination of channel, amplifier and speed settings."""

    def __init__(self, channel, amplifier, hs_index, speed):
        self.channel = channel  # Channel index
        self.amp = amplifier  # Amplifier enum
        self.hsindex = hs_index  # HS speed index
        self.speed = speed  # Shift frequency in MHz

    def __str__(self):
        if self.speed < 1:
            speedstr = "{:.0f} kHz".format(self.speed * 1000)
        else:
            speedstr = "{:.0f} MHz".format(self.speed)
        return "{} {} CH{:.0f}".format(self.amp.name, speedstr, self.channel)


# A lock on the DLL used to ensure DLL calls act on the correct device.
_dll_lock = Lock()


ATMCD_MODE_TO_TRIGGER = {
    TriggerMode.EXTERNAL: (
        microscope.TriggerType.RISING_EDGE,
        microscope.TriggerMode.ONCE,
    ),
    TriggerMode.BULB: (
        microscope.TriggerType.RISING_EDGE,
        microscope.TriggerMode.BULB,
    ),
    TriggerMode.SOFTWARE: (
        microscope.TriggerType.SOFTWARE,
        microscope.TriggerMode.ONCE,
    ),
}

TRIGGER_TO_ATMCD_MODE = {v: k for k, v in ATMCD_MODE_TO_TRIGGER.items()}


class AndorAtmcd(
    microscope.abc.FloatingDeviceMixin, microscope.abc.Camera,
):
    """Implements CameraDevice interface for Andor ATMCD library."""

    def __init__(self, index=0, **kwargs):
        super().__init__(index=index, **kwargs)
        # Recursion depth for context manager behaviour.
        self._rdepth = 0
        # The handle used by the DLL to identify this camera.
        self._handle = None
        # The following parameters will be populated after hardware init.
        self._roi = None
        self._binning = None
        self.initialize()

    def _bind(self, fn):
        """Binds unbound SDK functions to this camera."""

        @functools.wraps(fn)
        def wrapper(*args, **kwargs):
            with self:
                return fn(*args, **kwargs)

        return wrapper

    def __enter__(self):
        """Context manager entry code.

        The camera class is also a context manager that ensures DLL calls act
        on this camera by obtaining the _dll_lock.

        We could use RLock to give re-entrant behaviour, but we track recursion
        ourselves so that we know when we must call SetCurrentCamera.
        """
        if self._rdepth == 0:
            _dll_lock.acquire()
            SetCurrentCamera(self._handle)
        self._rdepth += 1

    def __exit__(self, exc_type, exc_value, traceback):
        """Context manager exit code."""
        self._rdepth -= 1
        if self._rdepth == 0:
            _dll_lock.release()

    @property
    def _acquiring(self):
        """Indicate whether or not camera is acquiring data."""
        with self:
            return GetStatus() == DRV_ACQUIRING

    @_acquiring.setter
    def _acquiring(self, value):
        # Here to prevent an error when super.__init__ intializes
        # self._acquiring. Doesn't do anything, because the DLL keeps
        # track of acquisition state.
        pass

    def abort(self):
        """Abort acquisition."""
        _logger.debug("Disabling acquisition.")
        try:
            with self:
                AbortAcquisition()
        except AtmcdException as e:
            if e.status != DRV_IDLE:
                raise

    def _set_cooler_state(self, state):
        """Turn the sensor cooler on (True) or off (False)"""
        with self:
            if state:
                CoolerON()
            else:
                CoolerOFF()

    def initialize(self):
        """Initialize the library and hardware and create Setting objects."""
        _logger.info("Initializing ...")
        num_cams = GetAvailableCameras()
        if self._index >= num_cams:
            msg = "Requested camera %d, but only found %d cameras" % (
                self._index,
                num_cams,
            )
            raise microscope.InitialiseError(msg)
        self._handle = GetCameraHandle(self._index)

        with self:
            # Initialize the library and connect to camera.
            Initialize(b"")
            # Initialise ROI to full sensor area and binning to single-pixel.
            self._set_roi(microscope.ROI(0, 0, 0, 0))
            self._set_binning(microscope.Binning(1, 1))
            # Check info bits to see if initialization successful.
            info = GetCameraInformation(self._index)
            if not info & 1 << 2:
                raise microscope.InitialiseError("... initialization failed.")
            self._caps = GetCapabilities()
            model = GetHeadModel()
            serial = self.get_id()
            # Populate amplifiers
            if GetNumberAmp() > 1:
                if self._caps.ulCameraType == AC_CAMERATYPE_CLARA:
                    self.amplifiers = IntEnum(
                        "Amplifiers",
                        (("CONVENTIONAL", 0), ("EXTENDED_NIR", 1)),
                    )
                else:
                    self.amplifiers = IntEnum(
                        "Amplifiers", (("EMCCD", 0), ("CONVENTIONAL", 1))
                    )
            # Populate readout modes
            self._readout_modes = []
            for ch in range(GetNumberADChannels()):
                for amp in self.amplifiers:
                    for s in range(GetNumberHSSpeeds(ch, amp.value)):
                        speed = GetHSSpeed(ch, amp.value, s)
                        self._readout_modes.append(
                            ReadoutMode(ch, amp, s, speed)
                        )
            _logger.info("... initilized %s s/n %s", model, serial)
        # Add settings. Some are write-only, so we set defaults here.
        # Mode
        name = "readout mode"
        if self._readout_modes:
            self.add_setting(
                name,
                "enum",
                None,
                self._set_readout_mode,
                lambda: [str(mode) for mode in self._readout_modes],
            )
            self.set_setting(name, 0)
        # TriggerMode
        name = "TriggerMode"
        self.add_setting(
            name, "enum", None, self._bind(SetTriggerMode), TriggerMode
        )
        if self._caps.ulTriggerModes & AC_TRIGGERMODE_EXTERNAL:
            self.set_setting(name, TriggerMode.EXTERNAL)
        elif self._caps.ulTriggerModes & AC_TRIGGERMODE_CONTINUOUS:
            self.set_setting(name, TriggerMode.SOFTWARE)
        # Gain - device will use either EMGain or MCPGain
        name = "gain"
        getter, setter, vrange = None, None, None
        if self._caps.ulGetFunctions & AC_GETFUNCTION_EMCCDGAIN:
            getter = self._bind(GetEMCCDGain)
        elif self._caps.ulGetFunctions & AC_GETFUNCTION_MCPGAIN:
            getter = self._bind(GetMCPGain)
        if self._caps.ulSetFunctions & AC_SETFUNCTION_EMCCDGAIN:
            setter = self._bind(SetEMCCDGain)
            vrange = self._bind(GetEMGainRange)
        elif self._caps.ulSetFunctions & AC_SETFUNCTION_MCPGAIN:
            setter = self._bind(SetMCPGain)
            vrange = self._bind(GetMCPGainRange)
        if getter or setter:
            self.add_setting(name, "int", getter, setter, vrange)
        # Temperature
        name = "TemperatureSetPoint"
        getter, setter, vrange = None, None, None
        if self._caps.ulSetFunctions & AC_SETFUNCTION_TEMPERATURE:
            setter = self._bind(SetTemperature)
        if self._caps.ulGetFunctions & AC_GETFUNCTION_TEMPERATURERANGE:
            vrange = self._bind(GetTemperatureRange)
        if setter:
            self.add_setting(name, "int", None, setter, vrange)
        # Set a conservative default temperature set-point.
        self.set_setting(name, -20)
        # Fan control
        name = "Temperature"
        self.add_setting(
            name, "int", self._get_sensor_temperature, None, (None, None)
        )
        name = "Fan mode"
        self.add_setting(
            name,
            "enum",
            None,  # Can't query fan mode
            self._bind(SetFanMode),
            {0: "full", 1: "low", 2: "off"},
        )
        # Cooler control
        name = "Cooler Enabled"
        self.add_setting(name, "bool", None, self._set_cooler_state, None)
        self.set_setting(name, True)
        # Binning
        name = "Binning"
        self.add_setting(
            name, "tuple", self.get_binning, self.set_binning, None
        )
        # Roi
        name = "Roi"
        self.add_setting(
            name, "tuple", self.get_roi, lambda roi: self.set_roi(*roi), None
        )
        # BaselineClamp
        name = "BaselineClamp"
        if self._caps.ulSetFunctions & AC_SETFUNCTION_BASELINECLAMP:
            self.add_setting(
                name, "bool", None, self._bind(SetBaselineClamp), None
            )
            self.set_setting(name, False)
        # BaselineOffset
        name = "BaselineOffset"
        if self._caps.ulSetFunctions & AC_SETFUNCTION_BASELINEOFFSET:
            self.add_setting(
                name, "int", None, self._bind(SetBaselineOffset), (-1000, 1000)
            )
            self.set_setting(name, 0)
        # EMAdvanced
        name = "EMAdvanced"
        if self._caps.ulSetFunctions & AC_SETFUNCTION_EMADVANCED:
            self.add_setting(
                name, "bool", None, self._bind(SetEMAdvanced), None
            )
            self.set_setting(name, False)
        # GateMode
        name = "GateMode"
        if self._caps.ulSetFunctions & AC_SETFUNCTION_GATEMODE:
            vrange = range(
                0, [5, 6][self._caps.ulCameraType & AC_CAMERATYPE_ISTAR]
            )
            self.add_setting(
                name, "int", None, self._bind(SetGateMode), vrange
            )
        # HighCapacity
        name = "HighCapacity"
        if self._caps.ulSetFunctions & AC_SETFUNCTION_HIGHCAPACITY:
            self.add_setting(
                name, "bool", None, self._bind(SetHighCapacity), None
            )

    def _fetch_data(self):
        """Poll for data and return it, with minimal processing.

        Returns the data, or None if no data is available.
        """
        binning = self._binning
        roi = self._roi
        width = roi.width // binning.h
        height = roi.height // binning.v
        try:
            with self:
                data = GetOldestImage16(width * height).reshape(height, width)
        except AtmcdException as e:
            if e.status == DRV_NO_NEW_DATA:
                return None
            else:
                raise e
        return data

    def get_id(self):
        """Return the device's unique identifier."""
        with self:
            return GetCameraSerialNumber()

    def _do_shutdown(self) -> None:
        """Warm up the sensor then shut down the camera.

        This may take some time, so we should ensure that the _dll_lock is
        released when we don't need it."""
        # Switch off cooler then release lock.
        with self:
            CoolerOFF()

        _logger.info(
            "Waiting for temperature to rise above -20C" " before shutdown ..."
        )

        while True:
            # Check temperature then release lock.
            with self:
                t = GetTemperature()[1]
                _logger.info("... T = %dC", t)
            if t > -20:
                break
            time.sleep(10)

        _logger.info("Temperature is %dC: shutting down camera.", t)

        with self:
            ShutDown()

    def _do_disable(self):
        """Call abort to stop acquisition."""
        self.abort()

    def _do_enable(self):
        """Enter data acquisition state."""
        if self._acquiring:
            self.abort()
        with self:
            SetAcquisitionMode(AcquisitionMode.RUNTILLABORT)
            SetShutter(1, 1, 1, 1)
            SetReadMode(ReadMode.IMAGE)
            x, y = GetDetector()
            self._set_image()
            if not IsTriggerModeAvailable(self.get_setting("TriggerMode")):
                raise microscope.UnsupportedFeatureError(
                    "Trigger mode is not valid."
                )
            StartAcquisition()
        return True

    def _set_image(self):
        """Set ROI and binning prior to acquisition."""
        binning = (
            self._binning
        )  # Binning is mode-dependent, so not validated yet.
        roi = self._roi  # ROI validated in _set_roi, so should be OK
        with self:
            try:
                SetImage(
                    binning.h,
                    binning.v,
                    roi.left,
                    roi.left + roi.width - 1,
                    roi.top,
                    roi.top + roi.height - 1,
                )
            except AtmcdException as e:
                if e.status == DRV_P1INVALID:
                    out_e = ValueError("Horizontal binning invalid.")
                elif e.status == DRV_P2INVALID:
                    e = ValueError("Vertical binning invalid.")
                elif e.status == DRV_P3INVALID:
                    out_e = ValueError("roi.left invalid.")
                elif e.status == DRV_P4INVALID:
                    out_e = ValueError("roi.width invalid.")
                elif e.status == DRV_P5INVALID:
                    out_e = ValueError("roi.top invalid.")
                elif e.status == DRV_P6INVALID:
                    out_e = ValueError("roi.height invalid.")
                else:
                    out_e = e
                # Just raise the descriptive exception, not the chain.
                raise out_e from None

    @microscope.abc.keep_acquiring
    def set_exposure_time(self, value):
        """Set exposure time."""
        with self:
            SetExposureTime(value)

    def get_exposure_time(self):
        """Query the actual exposure time."""
        with self:
            exposure, accumulate, kinetic = GetAcquisitionTimings()
        return exposure

    def get_cycle_time(self):
        """Determine the minimum time between exposures."""
        with self:
            exposure, accumulate, kinetic = GetAcquisitionTimings()
            readout = GetReadOutTime()
            # IMD 20210422 DeepSIM timing is wrong as the keepclear cycles are
            # not accounted for.
            # return exposure + readout
            # This appears to allow the correct time between trigger pulses.
            return kinetic

    def _set_readout_mode(self, mode_index):
        """Configure channel, amplifier and VS-speed."""
        mode = self._readout_modes[mode_index]
        _logger.info("Setting readout mode to %s", mode)
        with self:
            SetADChannel(mode.channel)
            SetOutputAmplifier(mode.amp)
            # On (at least) the Ixon Ultra, the two amplifiers read from
            # opposite edges from the chip. We set the horizontal flip
            # so that the returned image orientation is independent of
            # amplifier selection
            SetImageFlip(not mode.amp, 0)
            SetHSSpeed(mode.amp, mode.hsindex)

    def _get_sensor_shape(self):
        """Return the sensor geometry."""
        with self:
            return GetDetector()

    def _get_sensor_temperature(self):
        """Return the sensor temperature."""
        with self:
            return GetTemperature()[1]

    def soft_trigger(self):
        """Send a software trigger signal.

        Deprecated, use trigger().
        """
        with self:
            SendSoftwareTrigger()

    @property
    def trigger_mode(self) -> microscope.TriggerMode:
        return ATMCD_MODE_TO_TRIGGER[self.get_setting("TriggerMode")][1]

    @property
    def trigger_type(self) -> microscope.TriggerType:
        return ATMCD_MODE_TO_TRIGGER[self.get_setting("TriggerMode")][0]

    def set_trigger(
        self, ttype: microscope.TriggerType, tmode: microscope.TriggerMode
    ) -> None:
        try:
            atmcd_mode = TRIGGER_TO_ATMCD_MODE[(ttype, tmode)]
        except KeyError:
            raise microscope.UnsupportedFeatureError(
                "no ATMCD mode for %s and %s" % (ttype, tmode)
            )
        self.set_setting("TriggerMode", atmcd_mode)

    def _do_trigger(self) -> None:
        with self:
            SendSoftwareTrigger()

    def _get_binning(self):
        """Return the binning setting."""
        return self._binning

    @microscope.abc.keep_acquiring
    def _set_binning(self, binning):
        """Set horizontal and vertical binning. Default to single pixel."""
        self._binning = binning
        return True

    def _get_roi(self):
        """Return the current ROI setting."""
        return self._roi

    @microscope.abc.keep_acquiring
    def _set_roi(self, roi):
        """Set the ROI, defaulting to full sensor area."""
        with self:
            x, y = GetDetector()
        left = roi.left or 1
        top = roi.top or 1
        width = roi.width or x
        height = roi.height or y
        if any(
            [left < 1, top < 1, left + width - 1 > x, top + height - 1 > y]
        ):
            return False
        self._roi = microscope.ROI(left, top, width, height)
        return True
>>>>>>> 95322a53
<|MERGE_RESOLUTION|>--- conflicted
+++ resolved
@@ -1,1549 +1,3 @@
-<<<<<<< HEAD
-#
-#   andorsdk - a ctypes interface to Andor's SDK DLL.
-#   Copyright (C) 2015-2019 Mick Phillips
-#   mick.phillips@gmail.com
-#   Re-wrapped using David Baddeley's approach for SDK3.
-#
-#   This program is free software: you can redistribute it and/or modify
-#   it under the terms of the GNU General Public License as published by
-#   the Free Software Foundation, either version 3 of the License, or
-#   (at your option) any later version.
-#
-#   This program is distributed in the hope that it will be useful,
-#   but WITHOUT ANY WARRANTY; without even the implied warranty of
-#   MERCHANTABILITY or FITNESS FOR A PARTICULAR PURPOSE.  See the
-#   GNU General Public License for more details.
-#
-#   You should have received a copy of the GNU General Public License
-#   along with this program.  If not, see <http://www.gnu.org/licenses/>.
-#
-"""atmcd
-
-   This module wraps Andor's SDK for (EM)CCD cameras.
-
-   Example deviceserver entry:
-    from microscope.cameras import atmcd
-    DEVICES = [ ...
-               device(atmcd.AndorAtmcd, '127.0.0.1', 8000, uid='VSC-01234')
-              ]
-
-   Tested against Ixon Ultra with atmcd64d.dll ver 2.97.30007.0 .
-"""
-import re, sys, functools, os, platform
-import ctypes
-from ctypes import Structure, POINTER
-from ctypes import c_int, c_uint, c_long, c_ulong, c_longlong, c_ulonglong
-from ctypes import c_ubyte, c_short, c_float, c_double, c_char, c_char_p
-from ctypes import c_void_p
-from numpy.ctypeslib import ndpointer
-import Pyro4
-
-# Andor docs use Windows datatypes in call signatures. These may not be available on
-# other platforms.
-try:
-    from ctypes.wintypes import BYTE, WORD, DWORD, HANDLE
-except:
-    # Docs give no clues. These need testing against a non-Windows library.
-    BYTE = ctypes.c_byte
-    WORD = ctypes.c_ushort
-    DWORD = ctypes.c_ulong
-    HANDLE = ctypes.c_void_p
-
-_stdcall_libraries = {}
-arch, plat = platform.architecture()
-if arch == '32bit':
-    _dllName = 'atmcd32d'
-else:
-    _dllName = 'atmcd64d'
-if os.name in ('nt', 'ce'):
-    _dll = ctypes.WinDLL(_dllName)
-else:
-    _dll = ctypes.CDLL(_dllName + '.so')
-
-# Andor's types
-at_32 = c_long
-at_u32 = c_ulong
-at_64 = c_longlong
-at_u64 =  c_ulonglong
-
-"""Version Information Definitions"""
-# Version information enumeration
-class AT_VersionInfoId(c_int): pass
-AT_SDKVersion = AT_VersionInfoId(0x40000000)
-AT_DeviceDriverVersion = AT_VersionInfoId(0x40000001)
-# No. of elements in version info.
-AT_NoOfVersionInfoIds = 2
-# Minimum recommended length of the Version Info buffer parameter
-AT_VERSION_INFO_LEN = 80
-# Minimum recommended length of the Controller Card Model buffer parameter
-AT_CONTROLLER_CARD_MODEL_LEN = 80
-
-"""DDG Lite Definitions"""
-## Channel enumeration
-class AT_DDGLiteChannelId(c_int): pass
-AT_DDGLite_ChannelA = AT_DDGLiteChannelId(0x40000000)
-AT_DDGLite_ChannelB = AT_DDGLiteChannelId(0x40000001)
-AT_DDGLite_ChannelC = AT_DDGLiteChannelId(0x40000002)
-## Control byte flags
-AT_DDGLite_ControlBit_GlobalEnable   = 0x01
-AT_DDGLite_ControlBit_ChannelEnable  = 0x01
-AT_DDGLite_ControlBit_FreeRun        = 0x02
-AT_DDGLite_ControlBit_DisableOnFrame = 0x04
-AT_DDGLite_ControlBit_RestartOnFire  = 0x08
-AT_DDGLite_ControlBit_Invert         = 0x10
-AT_DDGLite_ControlBit_EnableOnFire   = 0x20
-
-"""USB iStar Definitions"""
-# Electrical
-AT_DDG_POLARITY_POSITIVE  = 0
-AT_DDG_POLARITY_NEGATIVE  = 1
-AT_DDG_TERMINATION_50OHMS = 0
-AT_DDG_TERMINATION_HIGHZ  = 1
-# Stepmode
-AT_STEPMODE_CONSTANT      = 0
-AT_STEPMODE_EXPONENTIAL   = 1
-AT_STEPMODE_LOGARITHMIC   = 2
-AT_STEPMODE_LINEAR        = 3
-AT_STEPMODE_OFF           = 100
-# Gatemode
-AT_GATEMODE_FIRE_AND_GATE = 0
-AT_GATEMODE_FIRE_ONLY     = 1
-AT_GATEMODE_GATE_ONLY     = 2
-AT_GATEMODE_CW_ON         = 3
-AT_GATEMODE_CW_OFF        = 4
-AT_GATEMODE_DDG           = 5
-
-
-"""typedef structs"""
-class ANDORCAPS(Structure):
-    _fields_ = [
-                ("ulSize", c_ulong),
-                ("ulAcqModes", c_ulong),
-                ("ulReadModes", c_ulong),
-                ("ulTriggerModes", c_ulong),
-                ("ulCameraType", c_ulong),
-                ("ulPixelMode", c_ulong),
-                ("ulSetFunctions", c_ulong),
-                ("ulGetFunctions", c_ulong),
-                ("ulFeatures", c_ulong),
-                ("ulPCICard", c_ulong),
-                ("ulEMGainCapability", c_ulong),
-                ("ulFTReadModes", c_ulong),
-                ]
-
-    def __init__(self):
-        # The function that uses this strcut requires that ulSize contains
-        # the size of the structure.
-        self.ulSize = ctypes.sizeof(self)
-
-AndorCapabilities = ANDORCAPS
-
-
-class COLORDEMOSAICINFO(Structure):
-    _fields_ = [
-        ('iX', c_int),
-        ('iY', c_int),
-        ('iAlgorithm', c_int),
-        ('iXPhase', c_int),
-        ('iYPhase', c_int),
-        ('iBackground', c_int),
-        ]
-
-ColorDemosaicInfo = COLORDEMOSAICINFO
-
-
-class SYSTEMTIME(Structure):
-    _fields_ = [
-        ('wYear', WORD),
-        ('wMonth', WORD),
-        ('wDayOfWeek', WORD),
-        ('wDay', WORD),
-        ('wHour', WORD),
-        ('wMinute', WORD),
-        ('wSecond', WORD),
-        ('wMilliseconds', WORD),
-        ]
-
-
-class WHITEBALANCEINFO(Structure):
-    _fields_ = [
-        ('iSize', c_int),
-        ('iX', c_int),
-        ('iY', c_int),
-        ('iAlgorithm', c_int),
-        ('iROI_left', c_int),
-        ('iROI_right', c_int),
-        ('iROI_top', c_int),
-        ('iROI_bottom', c_int),
-        ('iOperation', c_int),
-        ]
-
-WhiteBalanceInfo = WHITEBALANCEINFO
-
-
-"""Enums"""
-# Status codes
-DRV_ERROR_CODES = 20001
-DRV_SUCCESS = 20002
-DRV_VXDNOTINSTALLED = 20003
-DRV_ERROR_SCAN = 20004
-DRV_ERROR_CHECK_SUM = 20005
-DRV_ERROR_FILELOAD = 20006
-DRV_UNKNOWN_FUNCTION = 20007
-DRV_ERROR_VXD_INIT = 20008
-DRV_ERROR_ADDRESS = 20009
-DRV_ERROR_PAGELOCK = 20010
-DRV_ERROR_PAGEUNLOCK = 20011
-DRV_ERROR_BOARDTEST = 20012
-DRV_ERROR_ACK = 20013
-DRV_ERROR_UP_FIFO = 20014
-DRV_ERROR_PATTERN = 20015
-DRV_ACQUISITION_ERRORS = 20017
-DRV_ACQ_BUFFER = 20018
-DRV_ACQ_DOWNFIFO_FULL = 20019
-DRV_PROC_UNKONWN_INSTRUCTION = 20020
-DRV_ILLEGAL_OP_CODE = 20021
-DRV_KINETIC_TIME_NOT_MET = 20022
-DRV_ACCUM_TIME_NOT_MET = 20023
-DRV_NO_NEW_DATA = 20024
-DRV_PCI_DMA_FAIL = 20025
-DRV_SPOOLERROR = 20026
-DRV_SPOOLSETUPERROR = 20027
-DRV_FILESIZELIMITERROR = 20028
-DRV_ERROR_FILESAVE = 20029
-DRV_TEMPERATURE_CODES = 20033
-DRV_TEMPERATURE_OFF = 20034
-DRV_TEMPERATURE_NOT_STABILIZED = 20035
-DRV_TEMPERATURE_STABILIZED = 20036
-DRV_TEMPERATURE_NOT_REACHED = 20037
-DRV_TEMPERATURE_OUT_RANGE = 20038
-DRV_TEMPERATURE_NOT_SUPPORTED = 20039
-DRV_TEMPERATURE_DRIFT = 20040
-DRV_TEMP_CODES = 20033
-DRV_TEMP_OFF = 20034
-DRV_TEMP_NOT_STABILIZED = 20035
-DRV_TEMP_STABILIZED = 20036
-DRV_TEMP_NOT_REACHED = 20037
-DRV_TEMP_OUT_RANGE = 20038
-DRV_TEMP_NOT_SUPPORTED = 20039
-DRV_TEMP_DRIFT = 20040
-DRV_GENERAL_ERRORS = 20049
-DRV_INVALID_AUX = 20050
-DRV_COF_NOTLOADED = 20051
-DRV_FPGAPROG = 20052
-DRV_FLEXERROR = 20053
-DRV_GPIBERROR = 20054
-DRV_EEPROMVERSIONERROR = 20055
-DRV_DATATYPE = 20064
-DRV_DRIVER_ERRORS = 20065
-DRV_P1INVALID = 20066
-DRV_P2INVALID = 20067
-DRV_P3INVALID = 20068
-DRV_P4INVALID = 20069
-DRV_INIERROR = 20070
-DRV_COFERROR = 20071
-DRV_ACQUIRING = 20072
-DRV_IDLE = 20073
-DRV_TEMPCYCLE = 20074
-DRV_NOT_INITIALIZED = 20075
-DRV_P5INVALID = 20076
-DRV_P6INVALID = 20077
-DRV_INVALID_MODE = 20078
-DRV_INVALID_FILTER = 20079
-DRV_I2CERRORS = 20080
-DRV_I2CDEVNOTFOUND = 20081
-DRV_I2CTIMEOUT = 20082
-DRV_P7INVALID = 20083
-DRV_P8INVALID = 20084
-DRV_P9INVALID = 20085
-DRV_P10INVALID = 20086
-DRV_P11INVALID = 20087
-DRV_USBERROR = 20089
-DRV_IOCERROR = 20090
-DRV_VRMVERSIONERROR = 20091
-DRV_GATESTEPERROR = 20092
-DRV_USB_INTERRUPT_ENDPOINT_ERROR = 20093
-DRV_RANDOM_TRACK_ERROR = 20094
-DRV_INVALID_TRIGGER_MODE = 20095
-DRV_LOAD_FIRMWARE_ERROR = 20096
-DRV_DIVIDE_BY_ZERO_ERROR = 20097
-DRV_INVALID_RINGEXPOSURES = 20098
-DRV_BINNING_ERROR = 20099
-DRV_INVALID_AMPLIFIER = 20100
-DRV_INVALID_COUNTCONVERT_MODE = 20101
-DRV_ERROR_NOCAMERA = 20990
-DRV_NOT_SUPPORTED = 20991
-DRV_NOT_AVAILABLE = 20992
-DRV_ERROR_MAP = 20115
-DRV_ERROR_UNMAP = 20116
-DRV_ERROR_MDL = 20117
-DRV_ERROR_UNMDL = 20118
-DRV_ERROR_BUFFSIZE = 20119
-DRV_ERROR_NOHANDLE = 20121
-DRV_GATING_NOT_AVAILABLE = 20130
-DRV_FPGA_VOLTAGE_ERROR = 20131
-DRV_OW_CMD_FAIL = 20150
-DRV_OWMEMORY_BAD_ADDR = 20151
-DRV_OWCMD_NOT_AVAILABLE = 20152
-DRV_OW_NO_SLAVES = 20153
-DRV_OW_NOT_INITIALIZED = 20154
-DRV_OW_ERROR_SLAVE_NUM = 20155
-DRV_MSTIMINGS_ERROR = 20156
-DRV_OA_NULL_ERROR = 20173
-DRV_OA_PARSE_DTD_ERROR = 20174
-DRV_OA_DTD_VALIDATE_ERROR = 20175
-DRV_OA_FILE_ACCESS_ERROR = 20176
-DRV_OA_FILE_DOES_NOT_EXIST = 20177
-DRV_OA_XML_INVALID_OR_NOT_FOUND_ERROR = 20178
-DRV_OA_PRESET_FILE_NOT_LOADED = 20179
-DRV_OA_USER_FILE_NOT_LOADED = 20180
-DRV_OA_PRESET_AND_USER_FILE_NOT_LOADED = 20181
-DRV_OA_INVALID_FILE = 20182
-DRV_OA_FILE_HAS_BEEN_MODIFIED = 20183
-DRV_OA_BUFFER_FULL = 20184
-DRV_OA_INVALID_STRING_LENGTH = 20185
-DRV_OA_INVALID_CHARS_IN_NAME = 20186
-DRV_OA_INVALID_NAMING = 20187
-DRV_OA_GET_CAMERA_ERROR = 20188
-DRV_OA_MODE_ALREADY_EXISTS = 20189
-DRV_OA_STRINGS_NOT_EQUAL = 20190
-DRV_OA_NO_USER_DATA = 20191
-DRV_OA_VALUE_NOT_SUPPORTED = 20192
-DRV_OA_MODE_DOES_NOT_EXIST = 20193
-DRV_OA_CAMERA_NOT_SUPPORTED = 20194
-DRV_OA_FAILED_TO_GET_MODE = 20195
-DRV_PROCESSING_FAILED = 20211
-## Andor capabilities AC_...
-# Acquisition modes
-AC_ACQMODE_SINGLE = 1
-AC_ACQMODE_VIDEO = 2
-AC_ACQMODE_ACCUMULATE = 4
-AC_ACQMODE_KINETIC = 8
-AC_ACQMODE_FRAMETRANSFER = 16
-AC_ACQMODE_FASTKINETICS = 32
-AC_ACQMODE_OVERLAP = 64
-AC_READMODE_FULLIMAGE = 1
-AC_READMODE_SUBIMAGE = 2
-AC_READMODE_SINGLETRACK = 4
-AC_READMODE_FVB = 8
-AC_READMODE_MULTITRACK = 16
-AC_READMODE_RANDOMTRACK = 32
-AC_READMODE_MULTITRACKSCAN = 64
-AC_TRIGGERMODE_INTERNAL = 1
-AC_TRIGGERMODE_EXTERNAL = 2
-AC_TRIGGERMODE_EXTERNAL_FVB_EM = 4
-AC_TRIGGERMODE_CONTINUOUS = 8
-AC_TRIGGERMODE_EXTERNALSTART = 16
-AC_TRIGGERMODE_EXTERNALEXPOSURE = 32
-AC_TRIGGERMODE_INVERTED = 64
-AC_TRIGGERMODE_EXTERNAL_CHARGESHIFTING = 128
-AC_TRIGGERMODE_BULB = 32
-AC_CAMERATYPE_PDA = 0
-AC_CAMERATYPE_IXON = 1
-AC_CAMERATYPE_ICCD = 2
-AC_CAMERATYPE_EMCCD = 3
-AC_CAMERATYPE_CCD = 4
-AC_CAMERATYPE_ISTAR = 5
-AC_CAMERATYPE_VIDEO = 6
-AC_CAMERATYPE_IDUS = 7
-AC_CAMERATYPE_NEWTON = 8
-AC_CAMERATYPE_SURCAM = 9
-AC_CAMERATYPE_USBICCD = 10
-AC_CAMERATYPE_LUCA = 11
-AC_CAMERATYPE_RESERVED = 12
-AC_CAMERATYPE_IKON = 13
-AC_CAMERATYPE_INGAAS = 14
-AC_CAMERATYPE_IVAC = 15
-AC_CAMERATYPE_UNPROGRAMMED = 16
-AC_CAMERATYPE_CLARA = 17
-AC_CAMERATYPE_USBISTAR = 18
-AC_CAMERATYPE_SIMCAM = 19
-AC_CAMERATYPE_NEO = 20
-AC_CAMERATYPE_IXONULTRA = 21
-AC_CAMERATYPE_VOLMOS = 22
-AC_PIXELMODE_8BIT = 1
-AC_PIXELMODE_14BIT = 2
-AC_PIXELMODE_16BIT = 4
-AC_PIXELMODE_32BIT = 8
-AC_PIXELMODE_MONO = 0x000000
-AC_PIXELMODE_RGB  = 0x010000
-AC_PIXELMODE_CMY  = 0x020000
-# Set functions
-AC_SETFUNCTION_VREADOUT = 0x01
-AC_SETFUNCTION_HREADOUT = 0x02
-AC_SETFUNCTION_TEMPERATURE = 0x04
-AC_SETFUNCTION_MCPGAIN = 0x08
-AC_SETFUNCTION_EMCCDGAIN = 0x10
-AC_SETFUNCTION_BASELINECLAMP = 0x20
-AC_SETFUNCTION_VSAMPLITUDE = 0x40
-AC_SETFUNCTION_HIGHCAPACITY = 0x80
-AC_SETFUNCTION_BASELINEOFFSET = 0x0100
-AC_SETFUNCTION_PREAMPGAIN = 0x0200
-AC_SETFUNCTION_CROPMODE = 0x0400
-AC_SETFUNCTION_DMAPARAMETERS = 0x0800
-AC_SETFUNCTION_HORIZONTALBIN = 0x1000
-AC_SETFUNCTION_MULTITRACKHRANGE = 0x2000
-AC_SETFUNCTION_RANDOMTRACKNOGAPS = 0x4000
-AC_SETFUNCTION_EMADVANCED = 0x8000
-AC_SETFUNCTION_GATEMODE = 0x010000
-AC_SETFUNCTION_DDGTIMES = 0x020000
-AC_SETFUNCTION_IOC = 0x040000
-AC_SETFUNCTION_INTELLIGATE = 0x080000
-AC_SETFUNCTION_INSERTION_DELAY = 0x100000
-AC_SETFUNCTION_GATESTEP = 0x200000
-AC_SETFUNCTION_TRIGGERTERMINATION = 0x400000
-AC_SETFUNCTION_EXTENDEDNIR = 0x800000
-AC_SETFUNCTION_SPOOLTHREADCOUNT = 0x1000000
-# AC_SETFUNCTION_MCPGAIN deprecated
-AC_SETFUNCTION_GAIN = 8
-AC_SETFUNCTION_ICCDGAIN = 8
-# Get functions
-AC_GETFUNCTION_TEMPERATURE = 0x01
-AC_GETFUNCTION_TARGETTEMPERATURE = 0x02
-AC_GETFUNCTION_TEMPERATURERANGE = 0x04
-AC_GETFUNCTION_DETECTORSIZE = 0x08
-AC_GETFUNCTION_MCPGAIN = 0x10
-AC_GETFUNCTION_EMCCDGAIN = 0x20
-AC_GETFUNCTION_HVFLAG = 0x40
-AC_GETFUNCTION_GATEMODE = 0x80
-AC_GETFUNCTION_DDGTIMES = 0x0100
-AC_GETFUNCTION_IOC = 0x0200
-AC_GETFUNCTION_INTELLIGATE = 0x0400
-AC_GETFUNCTION_INSERTION_DELAY = 0x0800
-AC_GETFUNCTION_GATESTEP = 0x1000
-AC_GETFUNCTION_PHOSPHORSTATUS = 0x2000
-AC_GETFUNCTION_MCPGAINTABLE = 0x4000
-AC_GETFUNCTION_BASELINECLAMP = 0x8000
-# AC_GETFUNCTION_MCPGAIN deprecated
-AC_GETFUNCTION_GAIN = 0x10
-AC_GETFUNCTION_ICCDGAIN = 0x10
-# Features
-AC_FEATURES_POLLING = 1
-AC_FEATURES_EVENTS = 2
-AC_FEATURES_SPOOLING = 4
-AC_FEATURES_SHUTTER = 8
-AC_FEATURES_SHUTTEREX = 16
-AC_FEATURES_EXTERNAL_I2C = 32
-AC_FEATURES_SATURATIONEVENT = 64
-AC_FEATURES_FANCONTROL = 128
-AC_FEATURES_MIDFANCONTROL = 256
-AC_FEATURES_TEMPERATUREDURINGACQUISITION = 512
-AC_FEATURES_KEEPCLEANCONTROL = 1024
-AC_FEATURES_DDGLITE = 0x0800
-AC_FEATURES_FTEXTERNALEXPOSURE = 0x1000
-AC_FEATURES_KINETICEXTERNALEXPOSURE = 0x2000
-AC_FEATURES_DACCONTROL = 0x4000
-AC_FEATURES_METADATA = 0x8000
-AC_FEATURES_IOCONTROL = 0x10000
-AC_FEATURES_PHOTONCOUNTING = 0x20000
-AC_FEATURES_COUNTCONVERT = 0x40000
-AC_FEATURES_DUALMODE = 0x80000
-AC_FEATURES_OPTACQUIRE = 0x100000
-AC_FEATURES_REALTIMESPURIOUSNOISEFILTER = 0x200000
-AC_FEATURES_POSTPROCESSSPURIOUSNOISEFILTER = 0x400000
-AC_FEATURES_DUALPREAMPGAIN = 0x800000
-AC_FEATURES_DEFECT_CORRECTION = 0x1000000
-AC_FEATURES_STARTOFEXPOSURE_EVENT = 0x2000000
-AC_FEATURES_ENDOFEXPOSURE_EVENT = 0x4000000
-AC_FEATURES_CAMERALINK = 0x80000007108864
-# Gain types
-AC_EMGAIN_8BIT = 1
-AC_EMGAIN_12BIT = 2
-AC_EMGAIN_LINEAR12 = 4
-AC_EMGAIN_REAL12 = 8
-
-## We need a mapping to enable lookup of status codes to meaning.
-status_codes = {}
-for attrib_name in dir(sys.modules[__name__]):
-    if attrib_name.startswith('DRV_'):
-        status_codes.update({eval(attrib_name): attrib_name})
-
-## The lookup function.
-def lookup_status(code):
-    key = code[0] if type(code) is list else code
-    if key in status_codes:
-        return status_codes[key]
-    else:
-        return "Unknown status code %s." % key
-
-
-## The following DLL-wrapping classes are largely lifted from David Baddeley's
-# SDK3 wrapper, with some modifications and additions.
-
-# Classes used to handle outputs and parameters that need buffers.
-class _meta(object):
-    pass
-
-STRING = c_char_p
-
-class OUTPUT(_meta):
-    """Used to indicated output from a DLL call"""
-    def __init__(self, val):
-        self.type = val
-        self.val = POINTER(val)
-
-    def getVar(self, bufLen=0):
-        v = self.type()
-        return v, ctypes.byref(v)
-
-
-class _OUTSTRING(OUTPUT):
-    """A special type of OUTPUT that creates an output buffer."""
-    def __init__(self):
-        self.val = STRING
-
-    def getVar(self, bufLen):
-        v = ctypes.create_string_buffer(bufLen)
-        return v, v
-
-OUTSTRING = _OUTSTRING()
-
-
-class _OUTSTRLEN(_meta):
-    """Used to mark call parameters that define a string buffer size."""
-    def __init__(self):
-        self.val = c_int
-
-OUTSTRLEN = _OUTSTRLEN()
-
-
-import numpy as np
-class OUTARR(OUTPUT):
-    """Used for DLL call parameters that return an array."""
-    def __init__(self, val):
-        self.type = val
-        #self.val = POINTER(val)
-        self.val = ndpointer(val, flags="C_CONTIGUOUS")
-
-    def getVar(self, size):
-        #self.val = (size * self.type)()
-        self.val = np.zeros(int(size), dtype=self.type)
-        return self.val, self.val
-
-
-class _OUTARRSIZE(_meta):
-    """Used to mark DLL call parameters that define array sizes."""
-    def __init__(self):
-        self.val = c_ulong
-
-OUTARRSIZE = _OUTARRSIZE()
-
-
-def stripMeta(val):
-    """Strips the outer metaclass to give the underlying data object."""
-    if isinstance(val, _meta):
-        return val.val
-    else:
-        return val
-
-def extract_value(val):
-    """Calls .value on simple ctypes."""
-    if type(val) in [c_int, c_uint, c_long, c_ulong, c_longlong, c_ulonglong,
-                     c_ubyte, c_short, c_float, c_double, c_char, c_char_p]:
-        return val.value
-    elif isinstance(val, ctypes.Array) and val._type_ is c_char:
-        return val.value.decode()
-    else:
-        return val
-
-
-class AtmcdException(Exception):
-    """An exception arising from a DLL call."""
-    def __init__(self, status):
-        self.message = "%s  %s" % (status, lookup_status(status))
-        super().__init__(self.message)
-        self.status = status
-
-
-class dllFunction(object):
-    """A wrapper class for DLL functions to make them available in python."""
-    def __init__(self, name, args=[], argnames=[], rstatus=False, lib=_dll):
-        # the library function
-        self.f = getattr(lib, name)
-        # dll call return type
-        self.f.restype = c_uint
-        # dll call parameter types
-        self.f.argtypes = [stripMeta(a) for a in args]
-        # dll call parameters, with their meta wrappers
-        self.fargs = args
-        # dll call parameter names, used to generate helpstrings
-        self.fargnames = argnames
-        # the function name
-        self.name = name
-        # input arguments
-        self.in_args = [a for a in args if not isinstance(a, OUTPUT)]
-        # output arguments
-        self.out_args = [a for a in args if isinstance(a, OUTPUT)]
-        # Indicates that this function should return the status code it generates.
-        self.rstatus = rstatus
-        # Find any arguments that set string buffer or array sizes.
-        self.buf_size_arg_pos = -1
-        self.arr_size_arg_pos = -1
-        for i in range(len(self.in_args)):
-            if isinstance(self.in_args[i], _OUTSTRLEN):
-                self.buf_size_arg_pos = i
-            if isinstance(self.in_args[i], _OUTARRSIZE):
-                self.arr_size_pos = i
-        # Generate a docstring.
-        ds = name + '\n\nArguments:\n===========\n'
-        for i in range(len(args)):
-            an = ''
-            if i < len(argnames):
-                an = argnames[i]
-            ds += '\t%s\t%s\n' % (args[i], an)
-        self.f.__doc__ = ds
-
-    def __call__(self, *args):
-        """Parse arguments, allocate any required storage, and execute the call."""
-        # The C function arguments
-        c_args = []
-        i = 0
-        ret = []
-
-        if self.buf_size_arg_pos >= 0:
-            try:
-                bs = args[self.buf_size_arg_pos]
-            except:
-                bs = 255
-        else:
-            bs = 255
-        # Sort input and output arguments, allocating output storage as required.
-        i = 0
-        for farg in self.fargs:
-            if isinstance(farg, OUTPUT):
-                if isinstance(farg, OUTARR):
-                    size = args[self.arr_size_arg_pos]
-                else:
-                    size = bs
-                r, c_arg = farg.getVar(size)
-                c_args.append(c_arg)
-                ret.append(r)
-            elif isinstance(farg, _OUTSTRLEN):
-                c_args.append(bs)
-            elif isinstance(args[i], Enum):
-                c_args.append(args[i].value)
-                i += 1
-            else:
-                c_args.append(args[i])
-                i += 1
-
-        # Make the library call, tolerating a few DRV_ERROR_ACKs
-        status = DRV_ERROR_ACK
-        ack_err_count = -1
-        while status == DRV_ERROR_ACK and ack_err_count < 3:
-            ack_err_count += 1
-            status = self.f(*c_args)
-        ret = [extract_value(r) for r in ret]
-        if len(ret) == 1:
-            ret = ret[0]
-        elif len(ret) == 0:
-            ret = None
-        # A few functions indicate state using the returned status code instead
-        # of filling a variable passed by reference pointer.
-        if self.rstatus:
-            if status == DRV_SUCCESS:
-                return True
-            elif status in [DRV_INVALID_AMPLIFIER, DRV_INVALID_MODE,
-                            DRV_INVALID_COUNTCONVERT_MODE, DRV_INVALID_FILTER]:
-                return False
-            elif status in [DRV_TEMP_OFF, DRV_TEMP_STABILIZED, DRV_TEMP_NOT_REACHED,
-                            DRV_TEMP_DRIFT, DRV_TEMP_NOT_STABILIZED]:
-                return (status, ret)
-            else:
-                raise AtmcdException(status)
-        # Most functions return values via pointers, or have no return.
-        if not status == DRV_SUCCESS:
-            raise AtmcdException(status)
-        return ret
-
-
-def dllFunc(name, args=[], argnames=[], rstatus=False, lib=_dll):
-    """Wrap library calls and add them to this module's namespace."""
-    try:
-        f = dllFunction(name, args, argnames, rstatus, lib)
-    except Exception as e:
-        raise Exception("Error wrapping dll function '%s':\n\t%s" % (name, e))
-    globals()[name] = f
-
-## We now add selected DLL functions to this library's namespace.
-# These may be used directly: while this may work well when there is a
-# single camera, care must be taken when there are multiple cameras
-# on a system to ensure calls act on the expected camera. The AntorAtmcd
-# class defined below does much of this work.
-dllFunc('AbortAcquisition', [], [])
-dllFunc('CancelWait', [], [])
-dllFunc('CoolerOFF', [], [])
-dllFunc('CoolerON', [], [])
-dllFunc('DemosaicImage', [POINTER(WORD), POINTER(WORD), POINTER(WORD),
-                          POINTER(WORD), POINTER(ColorDemosaicInfo)],
-                         ['grey', 'red', 'green', 'blue', 'info'])
-dllFunc('EnableKeepCleans', [c_int], ['iMode'])
-dllFunc('FreeInternalMemory', [], [])
-# Note - documentation states that the next two functions return the data
-# "from the last acquisition". That appears to mean the data resulting from
-# the last trigger, rather than all the available data between the last
-# StartAcquisition and Abort calls.
-dllFunc('GetAcquiredData', [OUTARR(at_32), OUTARRSIZE], ['arr', 'size'])
-dllFunc('GetAcquiredData16', [OUTARR(WORD), OUTARRSIZE], ['arr', 'size'])
-# GetAcquiredFloatData(float * arr, unsigned long size)
-dllFunc('GetAcquisitionProgress', [OUTPUT(c_long), OUTPUT(c_long)],
-                                  ['acc', 'series'])
-dllFunc('GetAcquisitionTimings', [OUTPUT(c_float), OUTPUT(c_float), OUTPUT(c_float)],
-                                 ['exposure', 'accumulate', 'kinetic'])
-dllFunc('GetAdjustedRingExposureTimes', [c_int, POINTER(c_float)],
-                                        ['iNumTimes', 'fptimes'])
-# GetAllDMAData(at_32 * arr, unsigned long size)
-dllFunc('GetAmpDesc', [c_int, OUTSTRING, OUTSTRLEN],
-                      ['index', 'name', 'length'])
-dllFunc('GetAmpMaxSpeed', [c_int, OUTPUT(c_float)], ['index', 'speed'])
-dllFunc('GetAvailableCameras', [OUTPUT(c_long)], ['totalCameras'])
-# # GetBackground(at_32 * arr, unsigned long size)
-dllFunc('GetBaselineClamp', [OUTPUT(c_int)], ['state'])
-dllFunc('GetBitDepth', [c_int, OUTPUT(c_int)], ['channel', 'depth'])
-dllFunc('GetCameraEventStatus', [OUTPUT(DWORD)], ['camStatus'])
-dllFunc('GetCameraHandle', [c_long, OUTPUT(c_long)],
-                           ['cameraIndex', 'cameraHandle'])
-dllFunc('GetCameraInformation', [c_int, OUTPUT(c_long)],
-                                ['index', 'information'])
-dllFunc('GetCameraSerialNumber', [OUTPUT(c_int)], ['number'])
-dllFunc('GetCapabilities', [OUTPUT(AndorCapabilities)], ['caps'])
-dllFunc('GetControllerCardModel', [OUTSTRING], ['controllerCardModel'])
-dllFunc('GetCountConvertWavelengthRange', [OUTPUT(c_float), OUTPUT(c_float)],
-                                          ['minVal', 'maxVal'])
-dllFunc('GetCurrentCamera', [OUTPUT(c_long)], ['cameraHandle'])
-# # GetCYMGShift(int * iXshift, int * iYShift)
-# GetDDGExternalOutputEnabled(at_u32 uiIndex, at_u32 * puiEnabled)
-# GetDDGExternalOutputPolarity(at_u32 uiIndex, at_u32 * puiPolarity)
-# GetDDGExternalOutputStepEnabled(at_u32 uiIndex, at_u32 * puiEnabled)
-# GetDDGExternalOutputTime(at_u32 uiIndex, at_u64 * puiDelay, at_u64 * puiWidth)
-# GetDDGTTLGateWidth(at_u64 opticalWidth, at_u64 * ttlWidth)
-# GetDDGGateTime(at_u64 * puiDelay, at_u64 * puiWidth)
-# GetDDGInsertionDelay(int * piState)
-# GetDDGIntelligate(int * piState)
-# GetDDGIOC(int * state)
-# GetDDGIOCFrequency(double * frequency)
-# GetDDGIOCNumber(unsigned long * numberPulses)
-# GetDDGIOCNumberRequested(at_u32 * pulses)
-# GetDDGIOCPeriod(at_u64 * period)
-# GetDDGIOCPulses(int * pulses)
-# GetDDGIOCTrigger(at_u32 * trigger)
-# GetDDGOpticalWidthEnabled(at_u32 * puiEnabled)
-# # GetDDGLiteGlobalControlByte(unsigned char * control)
-# # GetDDGLiteControlByte(AT_DDGLiteChannelId channel, unsigned char * control)
-# # GetDDGLiteInitialDelay(AT_DDGLiteChannelId channel, float * fDelay)
-# # GetDDGLitePulseWidth(AT_DDGLiteChannelId channel, float * fWidth)
-# # GetDDGLiteInterPulseDelay(AT_DDGLiteChannelId channel, float * fDelay)
-# # GetDDGLitePulsesPerExposure(AT_DDGLiteChannelId channel, at_u32 * ui32Pulses)
-# GetDDGPulse(double wid, double resolution, double * Delay, double * Width)
-# GetDDGStepCoefficients(at_u32 mode, double * p1, double * p2)
-# GetDDGStepMode(at_u32 * mode)
-dllFunc('GetDetector', [OUTPUT(c_int), OUTPUT(c_int)], ['xpixels', 'ypixels'])
-# # GetDICameraInfo(void * info)
-dllFunc('GetEMAdvanced', [OUTPUT(c_int)], ['state'])
-dllFunc('GetEMCCDGain', [OUTPUT(c_int)], [' gain'])
-dllFunc('GetEMGainRange', [OUTPUT(c_int), OUTPUT(c_int)], ['low', 'high'])
-dllFunc('GetExternalTriggerTermination', [OUTPUT(at_u32)], ['puiTermination'])
-dllFunc('GetFastestRecommendedVSSpeed', [OUTPUT(c_int), OUTPUT(c_float)],
-                                        ['index', 'speed'])
-# # GetFIFOUsage(int * FIFOusage)
-dllFunc('GetFilterMode', [OUTPUT(c_int)], ['mode'])
-dllFunc('GetFKExposureTime', [OUTPUT(c_float)], ['time'])
-# # GetFKVShiftSpeed(int index, int * speed)
-dllFunc('GetFKVShiftSpeedF', [c_int, OUTPUT(c_float)], ['index', 'speed'])
-dllFunc('GetFrontEndStatus', [OUTPUT(c_int)], ['piFlag'])
-dllFunc('GetGateMode', [OUTPUT(c_int)], ['piGatemode'])
-dllFunc('GetHardwareVersion', [OUTPUT(c_uint) for i in range(6)],
-                              ['PCB', 'Decode', 'dummy1', 'dummy2',
-                               'CameraFirmwareVersion', 'CameraFirmwareBuild'])
-dllFunc('GetHeadModel', [OUTSTRING], ['name'])
-# # GetHorizontalSpeed(int index, int * speed)
-dllFunc('GetHSSpeed', [c_int, c_int, c_int, OUTPUT(c_float)],
-                      ['channel', 'typ', 'index', 'speed'])
-dllFunc('GetHVflag', [OUTPUT(c_int)], ['bFlag'])
-# # GetID(int devNum, int * id)
-dllFunc('GetImageFlip', [OUTPUT(c_int), OUTPUT(c_int)],
-                        ['iHFlip', 'iVFlip'])
-dllFunc('GetImageRotate', [OUTPUT(c_int)], ['Rotate'])
-dllFunc('GetImages', [c_long, c_long, OUTARR(at_32), OUTARRSIZE, OUTPUT(c_long), OUTPUT(c_long)],
-                     ['first','last', 'arr', 'size', 'validfirst', 'validlast'])
-dllFunc('GetImages16', [c_long, c_long, OUTARR(WORD), OUTARRSIZE, OUTPUT(c_long), OUTPUT(c_long)],
-                       ['first','last', 'arr', 'size', 'validfirst', 'validlast'])
-dllFunc('GetImagesPerDMA', [OUTPUT(c_ulong)], ['images'])
-# # GetIRQ(int * IRQ)
-dllFunc('GetKeepCleanTime', [OUTPUT(c_float)], ['KeepCleanTime'])
-dllFunc('GetMaximumBinning', [c_int, c_int, OUTPUT(c_int)],
-                             ['ReadMode', 'HorzVert', 'MaxBinning'])
-dllFunc('GetMaximumExposure', [OUTPUT(c_float)], ['MaxExp'])
-dllFunc('GetMCPGain', [OUTPUT(c_int)], ['piGain'])
-dllFunc('GetMCPGainRange', [OUTPUT(c_int), OUTPUT(c_int)], ['iLow', 'iHigh'])
-# # GetMCPGainTable(int iNum, int * piGain, float * pfPhotoepc)
-dllFunc('GetMCPVoltage', [OUTPUT(c_int)], ['iVoltage'])
-dllFunc('GetMinimumImageLength', [OUTPUT(c_int)], ['MinImageLength'])
-# # GetMinimumNumberInSeries(int * number)
-dllFunc('GetMostRecentColorImage16', [OUTARRSIZE, c_int, OUTARR(WORD), OUTARR(WORD), OUTARR(WORD)],
-                                     ['size', 'algorithm', 'red', 'green', 'blue'])
-dllFunc('GetMostRecentImage', [OUTARR(at_32), OUTARRSIZE], ['arr', 'size'])
-dllFunc('GetMostRecentImage16', [OUTARR(WORD), OUTARRSIZE], ['arr', 'size'])
-# # GetMSTimingsData(SYSTEMTIME * TimeOfStart, float * pfDifferences, int inoOfImages)
-dllFunc('GetMetaDataInfo', [OUTPUT(SYSTEMTIME), OUTPUT(c_float), c_uint],
-                           ['TimeOfStart', 'TimeFromStart', 'index'])
-# # GetMSTimingsEnabled(void)
-# # GetNewData(at_32 * arr, unsigned long size)
-# # GetNewData16(WORD * arr, unsigned long size)
-# # GetNewData8(unsigned char * arr, unsigned long size)
-# # GetNewFloatData(float * arr, unsigned long size)
-dllFunc('GetNumberADChannels', [OUTPUT(c_int)], ['channels'])
-dllFunc('GetNumberAmp', [OUTPUT(c_int)], ['amp'])
-dllFunc('GetNumberAvailableImages', [OUTPUT(at_32), OUTPUT(at_32)],
-                                    ['first', 'last'])
-dllFunc('GetNumberDDGExternalOutputs', [OUTPUT(at_u32)], ['puiCount'])
-# # GetNumberDevices(int * numDevs)
-dllFunc('GetNumberFKVShiftSpeeds', [OUTPUT(c_int)], ['number'])
-# # GetNumberHorizontalSpeeds(int * number)
-dllFunc('GetNumberHSSpeeds', [c_int, c_int, OUTPUT(c_int)],
-                             ['channel', 'typ', 'speeds'])
-dllFunc('GetNumberNewImages', [OUTPUT(c_long), OUTPUT(c_long)], ['first', 'last'])
-dllFunc('GetNumberPhotonCountingDivisions', [OUTPUT(at_u32)], ['noOfDivisions'])
-dllFunc('GetNumberPreAmpGains', [OUTPUT(c_int)], ['noGains'])
-dllFunc('GetNumberRingExposureTimes', [OUTPUT(c_int)], ['ipnumTimes'])
-dllFunc('GetNumberIO', [OUTPUT(c_int)], ['iNumber'])
-# # GetNumberVerticalSpeeds(int * number)
-dllFunc('GetNumberVSAmplitudes', [OUTPUT(c_int)], ['number'])
-dllFunc('GetNumberVSSpeeds', [OUTPUT(c_int)], ['speeds'])
-dllFunc('GetOldestImage', [OUTARR(at_32), OUTARRSIZE], ['arr', 'size'])
-dllFunc('GetOldestImage16', [OUTARR(WORD), OUTARRSIZE], ['arr', 'size'])
-dllFunc('GetPhosphorStatus', [OUTPUT(c_int)], ['piFlag'])
-# # GetPhysicalDMAAddress(unsigned long * Address1, unsigned long * Address2)
-dllFunc('GetPixelSize', [OUTPUT(c_float), OUTPUT(c_float)], ['xSize', 'ySize'])
-dllFunc('GetPreAmpGain', [c_int, OUTPUT(c_float)], ['index', 'gain'])
-dllFunc('GetPreAmpGainText', [c_int , OUTSTRING, OUTSTRLEN],
-                             ['index', 'name', 'length'])
-dllFunc('GetDualExposureTimes', [OUTPUT(c_float), OUTPUT(c_float)],
-                                ['exposure1', 'exposure2'])
-dllFunc('GetQE', [STRING, c_float, c_uint, OUTPUT(c_float)],
-                 ['sensor', 'wavelength', 'mode', 'QE'])
-dllFunc('GetReadOutTime', [OUTPUT(c_float)], ['ReadOutTime'])
-# # GetRegisterDump(int * mode)
-dllFunc('GetRingExposureRange', [OUTPUT(c_float), OUTPUT(c_float)],
-                                ['Min', 'Max'])
-# # GetSDK3Handle(int * Handle)
-dllFunc('GetSensitivity', [c_int, c_int, c_int, c_int, OUTPUT(c_float)],
-                          ['channel', 'horzShift', 'amplifier', 'pa', 'sensitivity'])
-dllFunc('GetShutterMinTimes', [OUTPUT(c_int), OUTPUT(c_int)],
-                              ['minclosingtime', 'minopeningtime'])
-dllFunc('GetSizeOfCircularBuffer', [OUTPUT(c_long)], ['index'])
-# # GetSlotBusDeviceFunction(DWORD * dwslot, DWORD * dwBus, DWORD * dwDevice, DWORD * dwFunction)
-dllFunc('GetSoftwareVersion', [OUTPUT(c_uint) for i in range(6)],
-                              ['eprom', 'coffile', 'vxdrev', 'vxdver', 'dllrev', 'dllver'])
-# # GetSpoolProgress(long * index)
-# # GetStartUpTime(float * time)
-dllFunc('GetStatus', [OUTPUT(c_int)], ['status'])
-dllFunc('GetTECStatus', [OUTPUT(c_int)], ['piFlag'])
-dllFunc('GetTemperature', [OUTPUT(c_int)], ['temperature'], True)
-dllFunc('GetTemperatureF', [OUTPUT(c_float)], ['temperature'], True)
-dllFunc('GetTemperatureRange', [OUTPUT(c_int), OUTPUT(c_int)],
-                               ['mintemp', 'maxtemp'])
-## Reserved function seems to be incomplete - only populates first parameter with Ixon Ultra.
-#dllFunc('GetTemperatureStatus', [OUTPUT(c_float) for i in range(4)],
-#                                ['SensorTemp', 'TargetTemp', 'AmbientTemp', 'CoolerVolts'], True)
-dllFunc('GetTotalNumberImagesAcquired', [OUTPUT(c_long)], ['index'])
-dllFunc('GetIODirection', [c_int, OUTPUT(c_int)], ['index', 'iDirection'])
-dllFunc('GetIOLevel', [c_int, OUTPUT(c_int)], ['index', 'iLevel'])
-dllFunc('GetVersionInfo', [AT_VersionInfoId, OUTSTRING, OUTSTRLEN],
-                          ['arr', 'szVersionInfo', 'ui32BufferLen'])
-# # GetVerticalSpeed(int index, int * speed)
-# # GetVirtualDMAAddress(void ** Address1, void ** Address2)
-dllFunc('GetVSAmplitudeString', [c_int, OUTSTRING], ['index', 'text'])
-dllFunc('GetVSAmplitudeFromString', [STRING, OUTPUT(c_int)], ['text', 'index'])
-dllFunc('GetVSAmplitudeValue', [c_int, OUTPUT(c_int)], ['index', 'value'])
-dllFunc('GetVSSpeed', [c_int, OUTPUT(c_float)], ['index', 'speed'])
-# GPIBReceive(int id, short address, char * text, int size)
-# GPIBSend(int id, short address, char * text)
-# I2CBurstRead(BYTE i2cAddress, long nBytes, BYTE * data)
-# I2CBurstWrite(BYTE i2cAddress, long nBytes, BYTE * data)
-# I2CRead(BYTE deviceID, BYTE intAddress, BYTE * pdata)
-# I2CReset(void)
-# I2CWrite(BYTE deviceID, BYTE intAddress, BYTE data)
-# #'IdAndorDll(void)
-# InAuxPort(int port, int * state)
-dllFunc('Initialize', [STRING], ['dir'])
-# #'InitializeDevice(char * dir)
-dllFunc('IsAmplifierAvailable', [c_int], ['iamp'], True)
-dllFunc('IsCoolerOn', [OUTPUT(c_int)], ['iCoolerStatus'])
-dllFunc('IsCountConvertModeAvailable', [c_int], ['mode'], True)
-dllFunc('IsInternalMechanicalShutter', [OUTPUT(c_int)], ['InternalShutter'])
-dllFunc('IsPreAmpGainAvailable', [c_int, c_int, c_int, c_int, OUTPUT(c_int)],
-                                 ['channel', 'amplifier', 'index', 'pa', 'status'])
-dllFunc('IsTriggerModeAvailable', [c_int], ['iTriggerMode'], True)
-# #'Merge(const at_32 * arr, long nOrder, long nPoint, long nPixel, float * coeff, long fit, long hbin, at_32 * output, float * start, float * step_Renamed)
-# OutAuxPort(int port, int state)
-dllFunc('PrepareAcquisition', [], [])
-# SaveAsBmp(char * path, char * palette, long ymin, long ymax)
-# SaveAsCommentedSif(char * path, char * comment)
-# SaveAsEDF(char * szPath, int iMode)
-# SaveAsFITS(char * szFileTitle, int typ)
-# SaveAsRaw(char * szFileTitle, int typ)
-# SaveAsSif(char * path)
-# SaveAsSPC(char * path)
-# SaveAsTiff(char * path, char * palette, int position, int typ)
-# SaveAsTiffEx(char * path, char * palette, int position, int typ, int mode)
-# #'SaveEEPROMToFile(char * cFileName)
-# #'SaveToClipBoard(char * palette)
-# #'SelectDevice(int devNum)
-dllFunc('SendSoftwareTrigger', [], [])
-dllFunc('SetAccumulationCycleTime', [c_float], ['time'])
-# SetAcqStatusEvent(HANDLE statusEvent)
-dllFunc('SetAcquisitionMode', [c_int], ['mode'])
-# #'SetAcquisitionType(int typ)
-dllFunc('SetADChannel', [c_int], ['channel'])
-dllFunc('SetAdvancedTriggerModeState', [c_int], ['iState'])
-# #'SetBackground(at_32 * arr, unsigned long size)
-dllFunc('SetBaselineClamp', [c_int], ['state'])
-dllFunc('SetBaselineOffset', [c_int], ['offset'])
-dllFunc('SetCameraLinkMode', [c_int], ['mode'])
-dllFunc('SetCameraStatusEnable', [DWORD], ['Enable'])
-dllFunc('SetChargeShifting', [c_uint, c_uint], ['NumberRows', 'NumberRepeats'])
-dllFunc('SetComplexImage', [c_uint, POINTER(c_int)], ['numAreas', 'areas'])
-dllFunc('SetCoolerMode', [c_int], ['mode'])
-dllFunc('SetCountConvertMode', [c_int], ['Mode'])
-dllFunc('SetCountConvertWavelength', [c_float], ['wavelength'])
-dllFunc('SetCropMode', [c_int, c_int, c_int], ['active', 'cropHeight', 'reserved'])
-dllFunc('SetCurrentCamera', [c_long], ['cameraHandle'])
-dllFunc('SetCustomTrackHBin', [c_int], ['bin'])
-# #'SetDataType(int typ)
-dllFunc('SetDACOutput', [c_int, c_int, c_int], ['iOption', 'iResolution', 'iValue'])
-dllFunc('SetDACOutputScale', [c_int], ['iScale'])
-# #'SetDDGAddress(BYTE t0, BYTE t1, BYTE t2, BYTE t3, BYTE address)
-# SetDDGExternalOutputEnabled(at_u32 uiIndex, at_u32 uiEnabled)
-# SetDDGExternalOutputPolarity(at_u32 uiIndex, at_u32 uiPolarity)
-# SetDDGExternalOutputStepEnabled(at_u32 uiIndex, at_u32 uiEnabled)
-# SetDDGExternalOutputTime(at_u32 uiIndex, at_u64 uiDelay, at_u64 uiWidth)
-# #'SetDDGGain(int gain)
-# SetDDGGateStep(double step_Renamed)
-# SetDDGGateTime(at_u64 uiDelay, at_u64 uiWidth)
-# SetDDGInsertionDelay(int state)
-# SetDDGIntelligate(int state)
-# SetDDGIOC(int state)
-# SetDDGIOCFrequency(double frequency)
-# SetDDGIOCNumber(unsigned long numberPulses)
-# SetDDGIOCPeriod(at_u64 period)
-# SetDDGIOCTrigger(at_u32 trigger)
-# SetDDGOpticalWidthEnabled(at_u32 uiEnabled)
-# #'SetDDGLiteGlobalControlByte(unsigned char control)
-# #'SetDDGLiteControlByte(AT_DDGLiteChannelId channel, unsigned char control)
-# #'SetDDGLiteInitialDelay(AT_DDGLiteChannelId channel, float fDelay)
-# #'SetDDGLitePulseWidth(AT_DDGLiteChannelId channel, float fWidth)
-# #'SetDDGLiteInterPulseDelay(AT_DDGLiteChannelId channel, float fDelay)
-# #'SetDDGLitePulsesPerExposure(AT_DDGLiteChannelId channel, at_u32 ui32Pulses)
-# SetDDGStepCoefficients(at_u32 mode, double p1, double p2)
-# SetDDGStepMode(at_u32 mode)
-# SetDDGTimes(double t0, double t1, double t2)
-# SetDDGTriggerMode(int mode)
-# SetDDGVariableGateStep(int mode, double p1, double p2)
-# SetDelayGenerator(int board, short address, int typ)
-# SetDMAParameters(int MaxImagesPerDMA, float SecondsPerDMA)
-# SetDriverEvent(HANDLE driverEvent)
-dllFunc('SetEMAdvanced', [c_int], ['state'])
-dllFunc('SetEMCCDGain', [c_int], ['gain'])
-# #'SetEMClockCompensation(int EMClockCompensationFlag)
-dllFunc('SetEMGainMode', [c_int], ['mode'])
-dllFunc('SetExposureTime', [c_float], ['time'])
-dllFunc('SetExternalTriggerTermination', [at_u32], ['uiTermination'])
-dllFunc('SetFanMode', [c_int], ['mode'])
-dllFunc('SetFastExtTrigger', [c_int], ['mode'])
-dllFunc('SetFastKinetics', [c_int, c_int, c_float, c_int, c_int, c_int],
-                           ['exposedRows', 'seriesLength', 'time', 'mode',
-                            'hbin', 'vbin'])
-dllFunc('SetFastKineticsEx', [c_int, c_int, c_float, c_int, c_int, c_int, c_int],
-                             ['exposedRows', 'seriesLength', 'time', 'mode',
-                              'hbin', 'vbin', 'offset'])
-dllFunc('SetFilterMode', [c_int], ['mode'])
-# #'SetFilterParameters(int width, float sensitivity, int range, float accept, int smooth, int noise)
-dllFunc('SetFKVShiftSpeed', [c_int], ['index'])
-# #'SetFPDP(int state)
-dllFunc('SetFrameTransferMode', [c_int], ['mode'])
-# SetFrontEndEvent(HANDLE driverEvent)
-# #'SetFullImage(int hbin, int vbin)
-dllFunc('SetFVBHBin', [c_int], ['bin'])
-# #'SetGain(int gain)
-dllFunc('SetGate', [c_float, c_float, c_float],
-                   ['delay', 'width', 'stepRenamed'])
-dllFunc('SetGateMode',[c_int], ['gatemode'])
-dllFunc('SetHighCapacity', [c_int], ['state'])
-# #'SetHorizontalSpeed(int index)
-dllFunc('SetHSSpeed', [c_int, c_int], ['typ', 'index'])
-dllFunc('SetImage', [c_int, c_int, c_int, c_int, c_int, c_int],
-                    ['bnin', 'vbin', 'hstar', 'hend', 'vstart', 'vend'])
-dllFunc('SetImageFlip', [c_int, c_int],['iHFlip', 'iVFlip'])
-dllFunc('SetImageRotate', [c_int], ['iRotate'])
-dllFunc('SetIsolatedCropMode', [c_int, c_int, c_int, c_int, c_int],
-                               ['active', 'cropheight', 'cropwidth', 'vbin', 'hbin'])
-dllFunc('SetKineticCycleTime', [c_float], ['time'])
-dllFunc('SetMCPGain', [c_int], ['gain'])
-dllFunc('SetMCPGating', [c_int], ['gating'])
-# #'SetMessageWindow(HWND wnd)' # reser)
-dllFunc('SetMetaData', [c_int], ['state'])
-# SetMultiTrack(int number, int height, int offset, int * bottom, int * gap)
-# SetMultiTrackHBin(int bin)
-# SetMultiTrackHRange(int iStart, int iEnd)
-# #'SetMultiTrackScan(int trackHeight, int numberTracks, int iSIHStart, int iSIHEnd, int trackHBinning, int trackVBinning, int trackGap, int trackOffset, int trackSkip, int numberSubFrames)
-# #'SetNextAddress(at_32 * data, long lowAdd, long highAdd, long length, long physical)
-# #'SetNextAddress16(at_32 * data, long lowAdd, long highAdd, long length, long physical)
-dllFunc('SetNumberAccumulations', [c_int], ['number'])
-dllFunc('SetNumberKinetics', [c_int], ['number'])
-dllFunc('SetNumberPrescans', [c_int], ['iNumber'])
-dllFunc('SetOutputAmplifier', [c_int], ['typ'])
-dllFunc('SetOverlapMode', [c_int], ['mode'])
-dllFunc('SetPCIMode', [c_int, c_int], ['mode', 'value'])
-dllFunc('SetPhotonCounting', [c_int], ['state'])
-dllFunc('SetPhotonCountingThreshold', [c_long, c_long],  ['min', 'max'])
-# SetPhosphorEvent(HANDLE driverEvent)
-dllFunc('SetPhotonCountingDivisions', [at_u32, at_32],
-                                      ['noOfDivisions', 'divisions'])
-# #'SetPixelMode(int bitdepth, int colormode)
-dllFunc('SetPreAmpGain', [c_int], ['index'])
-dllFunc('SetDualExposureTimes', [c_float, c_float], ['expTime1', 'expTime2'])
-dllFunc('SetDualExposureMode', [c_int],  ['mode'])
-dllFunc('SetRandomTracks', [c_int, c_int], ['numTracks', 'areas'])
-dllFunc('SetReadMode', [c_int], ['mode'])
-# #'SetRegisterDump(int mode)
-dllFunc('SetRingExposureTimes', [c_int, c_float], ['numTimes', 'times'])
-# SetSaturationEvent(HANDLE saturationEvent)
-dllFunc('SetShutter', [c_int, c_int, c_int, c_int],
-                      ['typ', 'mode', 'closingtime', 'openingtime'])
-dllFunc('SetShutterEx', [c_int, c_int, c_int, c_int, c_int],
-                        ['typ', 'mode', 'closingtime', 'openingtime', 'extmode'])
-# #'SetShutters(int typ, int mode, int closingtime, int openingtime, int exttype, int extmode, int dummy1, int dummy2)
-dllFunc('SetSifComment', [STRING], ['comment'])
-dllFunc('SetSingleTrack', [c_int, c_int], ['centre', 'height'])
-dllFunc('SetSingleTrackHBin', [c_int], ['bin'])
-dllFunc('SetSpool', [c_int, c_int, STRING, c_int],
-                    ['active', 'method', 'path', 'framebuffersize'])
-dllFunc('SetSpoolThreadCount', [c_int], ['count'])
-# #'SetStorageMode(long mode)
-# SetTECEvent(HANDLE driverEvent)
-dllFunc('SetTemperature', [c_int], ['temperature'])
-# #'SetTemperatureEvent(HANDLE temperatureEvent)
-dllFunc('SetTriggerMode', [c_int], ['mode'])
-dllFunc('SetTriggerInvert',  [c_int], ['mode'])
-dllFunc('GetTriggerLevelRange', [OUTPUT(c_float), OUTPUT(c_float)],
-                                ['minimum', 'maximum'])
-dllFunc('SetTriggerLevel', [c_float], ['f_level'])
-dllFunc('SetIODirection', [c_int, c_int], ['index', 'iDirection'])
-dllFunc('SetIOLevel', [c_int , c_int], ['index', 'iLevel'])
-# #'SetUserEvent(HANDLE userEvent)
-# #'SetUSGenomics(long width, long height)
-# #'SetVerticalRowBuffer(int rows)
-# #'SetVerticalSpeed(int index)
-# #'SetVirtualChip(int state)
-dllFunc('SetVSAmplitude', [c_int], ['index'])
-dllFunc('SetVSSpeed', [c_int], ['index'])
-dllFunc('ShutDown', [], [])
-dllFunc('StartAcquisition', [], [])
-# #'UnMapPhysicalAddress(void)
-dllFunc('WaitForAcquisition', [], [])
-dllFunc('WaitForAcquisitionByHandle', [c_long], ['cameraHandle'])
-dllFunc('WaitForAcquisitionByHandleTimeOut', [c_long, c_int],
-                                             ['cameraHandle', 'iTimeOutMs'])
-dllFunc('WaitForAcquisitionTimeOut', [c_int], ['iTimeOutMs'])
-# WhiteBalance(WORD * wRed, WORD * wGreen, WORD * wBlue, float * fRelR, float * fRelB, WhiteBalanceInfo * info)
-# OA_Initialize(const char * const pcFilename, unsigned int uiFileNameLen)
-# OA_EnableMode(const char * const pcModeName)
-# OA_GetModeAcqParams(const char * const pcModeName, char * const pcListOfParams)
-# OA_GetUserModeNames(char * pcListOfModes)
-# OA_GetPreSetModeNames(char * pcListOfModes)
-# OA_GetNumberOfUserModes(unsigned int * const puiNumberOfModes)
-# OA_GetNumberOfPreSetModes(unsigned int * const puiNumberOfModes)
-# OA_GetNumberOfAcqParams(const char * const pcModeName, unsigned int * const puiNumberOfParams)
-# OA_AddMode(char * pcModeName, unsigned int uiModeNameLen, char * pcModeDescription, unsigned int uiModeDescriptionLen)
-# OA_WriteToFile(const char * const pcFileName, unsigned int uiFileNameLen)
-# OA_DeleteMode(const char * const pcModeName, unsigned int uiModeNameLen)
-# OA_SetInt(const char * const pcModeName, const char * pcModeParam, const int iIntValue)
-# OA_SetFloat(const char * const pcModeName, const char * pcModeParam, const float fFloatValue)
-# OA_SetString(const char * const pcModeName, const char * pcModeParam, char * pcStringValue, const unsigned int uiStringLen)
-# OA_GetInt(const char * const pcModeName, const char * const pcModeParam, int * iIntValue)
-# OA_GetFloat(const char * const pcModeName, const char * const pcModeParam, float * fFloatValue)
-# OA_GetString(const char * const pcModeName, const char * const pcModeParam, char * pcStringValue, const unsigned int uiStringLen)
-# Filter_SetMode(unsigned int mode)
-# Filter_GetMode(unsigned int * mode)
-# Filter_SetThreshold(float threshold)
-# Filter_GetThreshold(float * threshold)
-# Filter_SetDataAveragingMode(int mode)
-# Filter_GetDataAveragingMode(int * mode)
-# Filter_SetAveragingFrameCount(int frames)
-# Filter_GetAveragingFrameCount(int * frames)
-# Filter_SetAveragingFactor(int averagingFactor)
-# Filter_GetAveragingFactor(int * averagingFactor)
-# PostProcessNoiseFilter(at_32 * pInputImage, at_32 * pOutputImage, int iOutputBufferSize, int iBaseline, int iMode, float fThreshold, int iHeight, int iWidth)
-# PostProcessCountConvert(at_32 * pInputImage, at_32 * pOutputImage, int iOutputBufferSize, int iNumImages, int iBaseline, int iMode, int iEmGain, float fQE, float fSensitivity, int iHeight, int iWidth)
-# PostProcessPhotonCounting(at_32 * pInputImage, at_32 * pOutputImage, int iOutputBufferSize, int iNumImages, int iNumframes, int iNumberOfThresholds, float * pfThreshold, int iHeight, int iWidth)
-# #'PostProcessDataAveraging(at_32 * pInputImage, at_32 * pOutputImage, int iOutputBufferSize, int iNumImages, int iAveragingFilterMode, int iHeight, int iWidth, int iFrameCount, int iAveragingFactor)
-
-# Enums from documentation
-from enum import Enum, IntEnum
-
-class TriggerMode(IntEnum):
-    """Camera trigger modes"""
-    INTERNAL = 0
-    EXTERNAL = 1
-    EXT_START = 6
-    BULB = 7
-    EXT_FVB = 9
-    SOFTWARE = 10
-
-
-class AcquisitionMode(IntEnum):
-    """Acquisition modes."""
-    SINGLE = 1
-    ACCUMULATE = 2
-    KINETICS = 3
-    FASTKINETICS = 4
-    RUNTILLABORT = 5
-
-
-class ReadMode(IntEnum):
-    """Chip readout modes. Currently, only IMAGE is supported."""
-    FULLVERTICALBINNING = 0
-    MULTITRACK = 1
-    RANDOMTRACK = 2
-    SINGLETRACK = 3
-    IMAGE = 4
-
-
-class ReadoutMode():
-    """A combination of channel, amplifier and speed settings."""
-    def __init__(self, channel, amplifier, hs_index, speed):
-        self.channel = channel # Channel index
-        self.amp = amplifier # Amplifier enum
-        self.hsindex = hs_index # HS speed index
-        self.speed = speed  # Shift frequency in MHz
-
-    def __str__(self):
-        if self.speed < 1:
-            speedstr = "{:.0f} kHz".format(self.speed * 1000)
-        else:
-            speedstr = "{:.0f} MHz".format(self.speed)
-        return "{} {} CH{:.0f}".format(self.amp.name, speedstr, self.channel)
-
-
-from threading import Lock
-import functools
-from microscope import devices
-from microscope.devices import keep_acquiring, Setting, Binning, ROI
-import time
-
-# A lock on the DLL used to ensure DLL calls act on the correct device.
-_dll_lock = Lock()
-
-
-class AndorAtmcd(devices.FloatingDeviceMixin,
-                 devices.CameraDevice):
-    """ Implements CameraDevice interface for Andor ATMCD library."""
-    def __init__(self, index=0, **kwargs):
-        super().__init__(index=index, **kwargs)
-        # Recursion depth for context manager behaviour.
-        self._rdepth = 0
-        # The handle used by the DLL to identify this camera.
-        self._handle = None
-        # The following parameters will be populated after hardware init.
-        self._roi = None
-        self._binning = None
-
-    def _bind(self, fn):
-        """Binds unbound SDK functions to this camera."""
-        @functools.wraps(fn)
-        def wrapper(*args, **kwargs):
-            with self:
-                return fn(*args, **kwargs)
-        return wrapper
-
-    def __enter__(self):
-        """Context manager entry code.
-
-        The camera class is also a context manager that ensures DLL calls act
-        on this camera by obtaining the _dll_lock.
-
-        We could use RLock to give re-entrant behaviour, but we track recursion
-        ourselves so that we know when we must call SetCurrentCamera.
-        """
-        if self._rdepth == 0:
-            _dll_lock.acquire()
-            SetCurrentCamera(self._handle)
-        self._rdepth += 1
-
-    def __exit__(self, exc_type, exc_value, traceback):
-        """Context manager exit code."""
-        self ._rdepth -= 1
-        if self._rdepth == 0:
-            _dll_lock.release()
-
-    @property
-    def _acquiring(self):
-        """Indicate whether or not camera is acquiring data."""
-        with self:
-            return GetStatus() == DRV_ACQUIRING
-
-    @_acquiring.setter
-    def _acquiring(self, value):
-        # Here to prevent an error when super.__init__ intializes
-        # self._acquiring. Doesn't do anything, because the DLL keeps
-        # track of acquisition state.
-        pass
-
-    def abort(self):
-        """Abort acquisition."""
-        self._logger.debug('Disabling acquisition.')
-        try:
-            with self:
-                AbortAcquisition()
-        except AtmcdException as e:
-            if e.status != DRV_IDLE:
-                raise
-
-    def _set_cooler_state(self, state):
-        """Turn the sensor cooler on (True) or off (False)"""
-        with self:
-            if state:
-                CoolerON()
-            else:
-                CoolerOFF()
-
-    def initialize(self):
-        """Initialize the library and hardware and create Setting objects."""
-        self._logger.info('Initializing ...')
-        num_cams = GetAvailableCameras()
-        if self._index >= num_cams:
-            msg = "Requested camera %d, but only found %d cameras" % (self._index, num_cams)
-            raise Exception(msg)
-        self._handle = GetCameraHandle(self._index)
-
-        with self:
-            # Initialize the library and connect to camera.
-            Initialize(b'')
-            # Initialise ROI to full sensor area and binning to single-pixel.
-            self._set_roi(ROI(0,0,0,0))
-            self._set_binning(Binning(1,1))
-            # Check info bits to see if initialization successful.
-            info = GetCameraInformation(self._index)
-            if not info & 1<<2:
-                raise Exception("... initialization failed.")
-            self._caps = GetCapabilities()
-            model = GetHeadModel()
-            serial = self.get_id()
-            # Populate amplifiers
-            if GetNumberAmp() > 1:
-                if self._caps.ulCameraType == AC_CAMERATYPE_CLARA:
-                    self.amplifiers = IntEnum('Amplifiers', ( ('CONVENTIONAL', 0),
-                                                           ('EXTENDED_NIR', 1) ))
-                else:
-                    self.amplifiers = IntEnum('Amplifiers', ( ('EMCCD', 0),
-                                                           ('CONVENTIONAL', 1) ))
-            # Populate readout modes
-            self._readout_modes = []
-            for ch in range(GetNumberADChannels()):
-                for amp in self.amplifiers:
-                    for s in range(GetNumberHSSpeeds(ch, amp.value)):
-                        speed = GetHSSpeed(ch, amp.value, s)
-                        self._readout_modes.append(ReadoutMode(ch, amp, s, speed))
-            self._logger.info("... initilized %s s/n %s" % (model, serial))
-        ## Add settings. Some are write-only, so we set defaults here.
-        # Mode
-        name = 'readout mode'
-        if self._readout_modes:
-            self.settings[name] = Setting(name, 'enum',
-                                          None,
-                                          self._set_readout_mode,
-                                          lambda: [str(mode) for mode in self._readout_modes])
-            self.settings[name].set(0)
-        # TriggerMode
-        name = 'TriggerMode'
-        self.settings[name] = Setting(name, 'enum',
-                                      None,
-                                      self._bind(SetTriggerMode),
-                                      TriggerMode)
-        if self._caps.ulTriggerModes & AC_TRIGGERMODE_EXTERNAL:
-            self.settings[name].set(TriggerMode.EXTERNAL)
-        elif self._caps.ulTriggerModes & AC_TRIGGERMODE_CONTINUOUS:
-            self.settings[name].set(TriggerMode.SOFTWARE)
-        # Gain - device will use either EMGain or MCPGain
-        name = 'gain'
-        getter, setter, vrange = None, None, None
-        if self._caps.ulGetFunctions & AC_GETFUNCTION_EMCCDGAIN:
-            getter = self._bind(GetEMCCDGain)
-        elif self._caps.ulGetFunctions & AC_GETFUNCTION_MCPGAIN:
-            getter = self._bind(GetMCPGain)
-        if self._caps.ulSetFunctions & AC_SETFUNCTION_EMCCDGAIN:
-            setter = self._bind(SetEMCCDGain)
-            vrange = self._bind(GetEMGainRange)
-        elif self._caps.ulSetFunctions & AC_SETFUNCTION_MCPGAIN:
-            setter = self._bind(SetMCPGain)
-            vrange = self._bind(GetMCPGainRange)
-        if getter or setter:
-            self.settings[name] = Setting(name, 'int',
-                                          getter, setter, vrange,
-                                          setter is None)
-        # Temperature
-        name = 'TemperatureSetPoint'
-        getter, setter, vrange = None, None, None
-        if self._caps.ulSetFunctions & AC_SETFUNCTION_TEMPERATURE:
-            setter = self._bind(SetTemperature)
-        if self._caps.ulGetFunctions & AC_GETFUNCTION_TEMPERATURERANGE:
-            vrange = self._bind(GetTemperatureRange)
-        if setter:
-            self.settings[name] = Setting(name, 'int',
-                                          None, setter, vrange,
-                                          setter is None)
-        # Set a conservative default temperature set-point.
-        self.settings[name].set(-20)
-        # Fan control
-        name = 'Temperature'
-        self.settings[name] = Setting(name, 'int',
-                                      self.get_sensor_temperature,
-                                      None, (None, None), True)
-        name = 'Fan mode'
-        self.settings[name] = Setting(name, 'enum',
-                                      None, # Can't query fan mode
-                                      self._bind(SetFanMode),
-                                      {0:'full', 1:'low', 2:'off'}
-                                      )
-        # Cooler control
-        name = 'Cooler Enabled'
-        self.settings[name] = Setting(name, 'bool',
-                                      None,
-                                      self._set_cooler_state,
-                                      None)
-        self.settings[name].set(True)
-        # Binning
-        name = 'Binning'
-        self.settings[name] = Setting(name, 'tuple',
-                                      self.get_binning,
-                                      self.set_binning,
-                                      None)
-        # Roi
-        name = 'Roi'
-        self.settings[name] = Setting(name, 'tuple',
-                                      self.get_roi,
-                                      lambda roi: self.set_roi(*roi),
-                                      None)
-        # BaselineClamp
-        name = 'BaselineClamp'
-        if self._caps.ulSetFunctions & AC_SETFUNCTION_BASELINECLAMP:
-            self.settings[name] = Setting(name, 'bool',
-                                          None,
-                                          self._bind(SetBaselineClamp))
-            self.settings[name].set(False)
-        # BaselineOffset
-        nam = 'BaselineOffset'
-        if self._caps.ulSetFunctions & AC_SETFUNCTION_BASELINEOFFSET:
-            self.settings[name] = Setting(name, 'int',
-                                          None,
-                                          self._bind(SetBaselineOffset),
-                                          (-1000, 1000))
-            self.settings[name].set(0)
-        # EMAdvanced
-        name = 'EMAdvanced'
-        if self._caps.ulSetFunctions & AC_SETFUNCTION_EMADVANCED:
-            self.settings[name] = Setting(name, 'bool',
-                                          None,
-                                          self._bind(SetEMAdvanced))
-            self.settings[name].set(False)
-        # GateMode
-        name = 'GateMode'
-        if self._caps.ulSetFunctions & AC_SETFUNCTION_GATEMODE:
-            vrange = range(0, [5,6][self._caps.ulCameraType & AC_CAMERATYPE_ISTAR])
-            self.setings[name] = Setting(name, 'int',
-                                         None,
-                                         self._bind(SetGateMode),
-                                         vrange)
-        # HighCapacity
-        name = 'HighCapacity'
-        if self._caps.ulSetFunctions & AC_SETFUNCTION_HIGHCAPACITY:
-            self.settings[name] = Setting(name, 'bool',
-                                          None,
-                                          self._bind(SetHighCapacity))
-
-    def _fetch_data(self):
-        """Poll for data and return it, with minimal processing.
-
-        Returns the data, or None if no data is available.
-        """
-        binning = self._binning
-        roi = self._roi
-        width = roi.width // binning.h
-        height = roi.height // binning.v
-        try:
-            with self:
-                data = GetOldestImage16(width * height).reshape(height, width)
-        except AtmcdException as e:
-            if e.status == DRV_NO_NEW_DATA:
-                return None
-            else:
-                raise e
-        return data
-
-    def get_id(self):
-        """Return the device's unique identifier."""
-        with self:
-            return GetCameraSerialNumber()
-
-    def _on_shutdown(self):
-        """Warm up the sensor then shut down the camera.
-
-        This may take some time, so we should ensure that the _dll_lock is
-        released when we don't need it."""
-        # Switch off cooler then release lock.
-        with self:
-            CoolerOFF()
-
-        self._logger.info("Waiting for temperature to rise above -20C before shutdown ...")
-
-        while True:
-            # Check temperature then release lock.
-            with self:
-                t = GetTemperature()[1]
-                self._logger.info("... T = %dC" % t)
-            if t > -20:
-                break
-            time.sleep(10)
-
-        self._logger.info("Temperature is %dC: shutting down camera." % t)
-
-        with self:
-            ShutDown()
-
-    def _on_disable(self):
-        """Call abort to stop acquisition."""
-        self.abort()
-
-    def _on_enable(self):
-        """Enter data acquisition state."""
-        if self._acquiring:
-            self.abort()
-        with self:
-            SetAcquisitionMode(AcquisitionMode.RUNTILLABORT)
-            SetShutter(1, 1, 1, 1)
-            SetReadMode(ReadMode.IMAGE)
-            x, y = GetDetector()
-            self._set_image()
-            if not IsTriggerModeAvailable(self.settings['TriggerMode'].get()):
-                raise AtmcdException("Trigger mode is not valid.")
-            StartAcquisition()
-        return True
-
-    def _set_image(self):
-        """Set ROI and binning prior to acquisition."""
-        binning = self._binning  # Binning is mode-dependent, so not validated yet.
-        roi = self._roi # ROI validated in _set_roi, so should be OK
-        with self:
-            try:
-                SetImage(binning.h, binning.v,
-                         roi.left, roi.left + roi.width-1,
-                         roi.top, roi.top + roi.height-1)
-            except AtmcdException as e:
-                if e.status == DRV_P1INVALID:
-                    out_e = Exception("Horizontal binning invalid.")
-                elif e.status == DRV_P2INVALID:
-                    e = Exception("Vertical binning invalid.")
-                elif e.status == DRV_P3INVALID:
-                    out_e = Exception("roi.left invalid.")
-                elif e.status == DRV_P4INVALID:
-                    out_e = Exception("roi.width invalid.")
-                elif e.status == DRV_P5INVALID:
-                    out_e = Exception("roi.top invalid.")
-                elif e.status == DRV_P6INVALID:
-                    out_e = Exception("roi.height invalid.")
-                else:
-                    out_e = incoming
-                # Just raise the descriptive exception, not the chain.
-                raise out_e from None
-
-    @keep_acquiring
-    def set_exposure_time(self, value):
-        """Set exposure time."""
-        with self:
-            SetExposureTime(value)
-
-    def get_exposure_time(self):
-        """Query the actual exposure time."""
-        with self:
-            exposure, accumulate, kinetic = GetAcquisitionTimings()
-        return exposure
-
-    def get_cycle_time(self):
-        """Determine the minimum time between exposures."""
-        with self:
-            exposure, accumulate, kinetic = GetAcquisitionTimings()
-            readout = GetReadOutTime()
-        return exposure + readout
-
-    def _set_readout_mode(self, mode_index):
-        """Configure channel, amplifier and VS-speed."""
-        mode = self._readout_modes[mode_index]
-        self._logger.info("Setting readout mode to %s" % mode)
-        with self:
-            SetADChannel(mode.channel)
-            SetOutputAmplifier(mode.amp)
-            # On (at least) the Ixon Ultra, the two amplifiers read from
-            # opposite edges from the chip. We set the horizontal flip
-            # so that the returned image orientation is independent of
-            # amplifier selection
-            SetImageFlip(not mode.amp, 0)
-            SetHSSpeed(mode.amp, mode.hsindex)
-
-    def _get_sensor_shape(self):
-        """Return the sensor geometry."""
-        with self:
-            return GetDetector()
-
-    def get_sensor_temperature(self):
-        """Return the sensor temperature."""
-        with self:
-            return GetTemperature()[1]
-
-    def get_trigger_type(self):
-        """Return the microscope.devices trigger type."""
-        trig = self.settings['TriggerMode'].get()
-        if trig == TriggerMode.BULB:
-            return devices.TRIGGER_DURATION
-        elif trig == TriggerMode.SOFTWARE:
-            return devices.TRIGGER_SOFT
-        else:
-            return devices.TRIGGER_BEFORE
-
-    def soft_trigger(self):
-        """Send a software trigger signal."""
-        with self:
-            SendSoftwareTrigger()
-
-    def _get_binning(self):
-        """Return the binning setting."""
-        return self._binning
-
-    @keep_acquiring
-    def _set_binning(self, binning):
-        """Set horizontal and vertical binning. Default to single pixel."""
-        self._binning = binning
-        return True
-
-    def _get_roi(self):
-        """Return the current ROI setting."""
-        return self._roi
-
-    @keep_acquiring
-    def _set_roi(self, roi):
-        """Set the ROI, defaulting to full sensor area."""
-        with self:
-            x, y = GetDetector()
-        left = roi.left or 1
-        top = roi.top or 1
-        width = roi.width or x
-        height = roi.height or y
-        if any([left < 1, top < 1, left+width-1 > x, top+height-1 > y]):
-            return False
-        self._roi = ROI(left, top, width, height)
-        return True
-=======
 #!/usr/bin/env python3
 
 ## Copyright (C) 2009 David Baddeley <d.baddeley@auckland.ac.nz>
@@ -3353,5 +1807,4 @@
         ):
             return False
         self._roi = microscope.ROI(left, top, width, height)
-        return True
->>>>>>> 95322a53
+        return True