--- conflicted
+++ resolved
@@ -681,19 +681,6 @@
 
 _lib = _load_lib()
 
-<<<<<<< HEAD
-if os.name in ("nt", "ce"):
-    kwargs = {}
-    if sys.version_info >= (3, 8):
-        kwargs["winmode"] = 0
-    if platform.architecture()[0] == "32bit":
-        _lib = ctypes.WinDLL("pvcam32", **kwargs)
-    else:
-        _lib = ctypes.WinDLL("pvcam64", **kwargs)
-else:
-    _lib = ctypes.CDLL("pvcam.so")
-=======
->>>>>>> e94d2544
 
 ### Functions ###
 STRING = ctypes.c_char_p
