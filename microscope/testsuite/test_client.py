<<<<<<< HEAD
#!/usr/bin/env python
# -*- coding: utf-8 -*-

## Copyright (C) 2018 David Pinto <david.pinto@bioch.ox.ac.uk>
##
## This file is part of Microscope.
##
## Microscope is free software: you can redistribute it and/or modify
## it under the terms of the GNU General Public License as published by
## the Free Software Foundation, either version 3 of the License, or
## (at your option) any later version.
##
## Microscope is distributed in the hope that it will be useful,
## but WITHOUT ANY WARRANTY; without even the implied warranty of
## MERCHANTABILITY or FITNESS FOR A PARTICULAR PURPOSE.  See the
## GNU General Public License for more details.
##
## You should have received a copy of the GNU General Public License
## along with Microscope.  If not, see <http://www.gnu.org/licenses/>.

import unittest
import threading

import Pyro4

import microscope.clients
import microscope.testsuite.devices as dummies


@Pyro4.expose
class PyroService:
    """Simple class to test serving via Pyro.

    We can use one of our own test devices but the idea is to have
    this tests independent from the devices.  We should be able to
    test the Client with any Python object and weird cases, even if we
    don't yet make use of them in the devices.
    """
    def __init__(self):
        self._value = 42 # not exposed
    @property
    def attr(self):  # exposed as 'proxy.attr' remote attribute
        return self._value
    @attr.setter
    def attr(self, value):  # exposed as 'proxy.attr' writable
        self._value = value


@Pyro4.expose
class ExposedDeformableMirror(dummies.TestDeformableMirror):
    """
    Microscope device server is configure to not require @expose but
    this is to test our client with Pyro4's own Daemon.  We need to
    subclass and have the passthrough because the property comes from
    the Abstract Base class, not the TestDeformableMirror class.
    """
    @property
    def n_actuators(self):
        return super().n_actuators


class TestClient(unittest.TestCase):
    def setUp(self):
        self.daemon = Pyro4.Daemon()
        self.thread = threading.Thread(target=self.daemon.requestLoop)

    def tearDown(self):
        self.daemon.shutdown()
        self.thread.join()

    def _serve_objs(self, objs):
        uris = [self.daemon.register(obj) for obj in objs]
        self.thread.start()
        clients = [microscope.clients.Client(uri) for uri in uris]
        return clients

    def test_property_access(self):
        """Test we can read properties via the Client"""
        ## list of (object-to-serve, property-name-to-test)
        objs2prop = [
            (PyroService(), 'attr'),
            (ExposedDeformableMirror(10), 'n_actuators'),
        ]
        clients = self._serve_objs([x[0] for x in objs2prop])
        for client, obj_prop in zip(clients, objs2prop):
            obj = obj_prop[0]
            name = obj_prop[1]
            self.assertTrue(getattr(client, name),
                            getattr(obj, name))

    def test_property_writing(self):
        """Test we can write properties via the Client"""
        obj = PyroService()
        client = (self._serve_objs([obj]))[0]
        self.assertTrue(client.attr, 42)
        client.attr = 10
        self.assertTrue(client.attr, 10)
        self.assertTrue(obj.attr, 10)


if __name__ == '__main__':
    unittest.main()
=======
#!/usr/bin/env python3

## Copyright (C) 2020 David Miguel Susano Pinto <carandraug@gmail.com>
##
## This file is part of Microscope.
##
## Microscope is free software: you can redistribute it and/or modify
## it under the terms of the GNU General Public License as published by
## the Free Software Foundation, either version 3 of the License, or
## (at your option) any later version.
##
## Microscope is distributed in the hope that it will be useful,
## but WITHOUT ANY WARRANTY; without even the implied warranty of
## MERCHANTABILITY or FITNESS FOR A PARTICULAR PURPOSE.  See the
## GNU General Public License for more details.
##
## You should have received a copy of the GNU General Public License
## along with Microscope.  If not, see <http://www.gnu.org/licenses/>.

import threading
import unittest

import Pyro4

import microscope.clients
import microscope.testsuite.devices as dummies


@Pyro4.expose
class PyroService:
    """Simple class to test serving via Pyro.

    We can use one of our own test devices but the idea is to have
    this tests independent from the devices.  We should be able to
    test the Client with any Python object and weird cases, even if we
    don't yet make use of them in the devices.
    """

    def __init__(self):
        self._value = 42  # not exposed

    @property
    def attr(self):  # exposed as 'proxy.attr' remote attribute
        return self._value

    @attr.setter
    def attr(self, value):  # exposed as 'proxy.attr' writable
        self._value = value


@Pyro4.expose
class ExposedDeformableMirror(dummies.TestDeformableMirror):
    """
    Microscope device server is configure to not require @expose but
    this is to test our client with Pyro4's own Daemon.  We need to
    subclass and have the passthrough because the property comes from
    the Abstract Base class, not the TestDeformableMirror class.
    """

    @property
    def n_actuators(self):
        return super().n_actuators


class TestClient(unittest.TestCase):
    def setUp(self):
        self.daemon = Pyro4.Daemon()
        self.thread = threading.Thread(target=self.daemon.requestLoop)

    def tearDown(self):
        self.daemon.shutdown()
        self.thread.join()

    def _serve_objs(self, objs):
        uris = [self.daemon.register(obj) for obj in objs]
        self.thread.start()
        clients = [microscope.clients.Client(uri) for uri in uris]
        return clients

    def test_property_access(self):
        """Test we can read properties via the Client"""
        # list of (object-to-serve, property-name-to-test)
        objs2prop = [
            (PyroService(), "attr"),
            (ExposedDeformableMirror(10), "n_actuators"),
        ]
        clients = self._serve_objs([x[0] for x in objs2prop])
        for client, obj_prop in zip(clients, objs2prop):
            obj = obj_prop[0]
            name = obj_prop[1]
            self.assertTrue(getattr(client, name), getattr(obj, name))

    def test_property_writing(self):
        """Test we can write properties via the Client"""
        obj = PyroService()
        client = (self._serve_objs([obj]))[0]
        self.assertTrue(client.attr, 42)
        client.attr = 10
        self.assertTrue(client.attr, 10)
        self.assertTrue(obj.attr, 10)


if __name__ == "__main__":
    unittest.main()
>>>>>>> 95322a53
<|MERGE_RESOLUTION|>--- conflicted
+++ resolved
@@ -1,107 +1,3 @@
-<<<<<<< HEAD
-#!/usr/bin/env python
-# -*- coding: utf-8 -*-
-
-## Copyright (C) 2018 David Pinto <david.pinto@bioch.ox.ac.uk>
-##
-## This file is part of Microscope.
-##
-## Microscope is free software: you can redistribute it and/or modify
-## it under the terms of the GNU General Public License as published by
-## the Free Software Foundation, either version 3 of the License, or
-## (at your option) any later version.
-##
-## Microscope is distributed in the hope that it will be useful,
-## but WITHOUT ANY WARRANTY; without even the implied warranty of
-## MERCHANTABILITY or FITNESS FOR A PARTICULAR PURPOSE.  See the
-## GNU General Public License for more details.
-##
-## You should have received a copy of the GNU General Public License
-## along with Microscope.  If not, see <http://www.gnu.org/licenses/>.
-
-import unittest
-import threading
-
-import Pyro4
-
-import microscope.clients
-import microscope.testsuite.devices as dummies
-
-
-@Pyro4.expose
-class PyroService:
-    """Simple class to test serving via Pyro.
-
-    We can use one of our own test devices but the idea is to have
-    this tests independent from the devices.  We should be able to
-    test the Client with any Python object and weird cases, even if we
-    don't yet make use of them in the devices.
-    """
-    def __init__(self):
-        self._value = 42 # not exposed
-    @property
-    def attr(self):  # exposed as 'proxy.attr' remote attribute
-        return self._value
-    @attr.setter
-    def attr(self, value):  # exposed as 'proxy.attr' writable
-        self._value = value
-
-
-@Pyro4.expose
-class ExposedDeformableMirror(dummies.TestDeformableMirror):
-    """
-    Microscope device server is configure to not require @expose but
-    this is to test our client with Pyro4's own Daemon.  We need to
-    subclass and have the passthrough because the property comes from
-    the Abstract Base class, not the TestDeformableMirror class.
-    """
-    @property
-    def n_actuators(self):
-        return super().n_actuators
-
-
-class TestClient(unittest.TestCase):
-    def setUp(self):
-        self.daemon = Pyro4.Daemon()
-        self.thread = threading.Thread(target=self.daemon.requestLoop)
-
-    def tearDown(self):
-        self.daemon.shutdown()
-        self.thread.join()
-
-    def _serve_objs(self, objs):
-        uris = [self.daemon.register(obj) for obj in objs]
-        self.thread.start()
-        clients = [microscope.clients.Client(uri) for uri in uris]
-        return clients
-
-    def test_property_access(self):
-        """Test we can read properties via the Client"""
-        ## list of (object-to-serve, property-name-to-test)
-        objs2prop = [
-            (PyroService(), 'attr'),
-            (ExposedDeformableMirror(10), 'n_actuators'),
-        ]
-        clients = self._serve_objs([x[0] for x in objs2prop])
-        for client, obj_prop in zip(clients, objs2prop):
-            obj = obj_prop[0]
-            name = obj_prop[1]
-            self.assertTrue(getattr(client, name),
-                            getattr(obj, name))
-
-    def test_property_writing(self):
-        """Test we can write properties via the Client"""
-        obj = PyroService()
-        client = (self._serve_objs([obj]))[0]
-        self.assertTrue(client.attr, 42)
-        client.attr = 10
-        self.assertTrue(client.attr, 10)
-        self.assertTrue(obj.attr, 10)
-
-
-if __name__ == '__main__':
-    unittest.main()
-=======
 #!/usr/bin/env python3
 
 ## Copyright (C) 2020 David Miguel Susano Pinto <carandraug@gmail.com>
@@ -205,5 +101,4 @@
 
 
 if __name__ == "__main__":
-    unittest.main()
->>>>>>> 95322a53
+    unittest.main()