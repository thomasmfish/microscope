#!/usr/bin/env python3

## Copyright (C) 2020 David Miguel Susano Pinto <carandraug@gmail.com>
##
## This file is part of Microscope.
##
## Microscope is free software: you can redistribute it and/or modify
## it under the terms of the GNU General Public License as published by
## the Free Software Foundation, either version 3 of the License, or
## (at your option) any later version.
##
## Microscope is distributed in the hope that it will be useful,
## but WITHOUT ANY WARRANTY; without even the implied warranty of
## MERCHANTABILITY or FITNESS FOR A PARTICULAR PURPOSE.  See the
## GNU General Public License for more details.
##
## You should have received a copy of the GNU General Public License
## along with Microscope.  If not, see <http://www.gnu.org/licenses/>.

"""Wrapper to the Imagine Optic Mirao 52-e API.
"""

import ctypes
<<<<<<< HEAD
import sys

# Vendor only supports Windows
kwargs = {}
if sys.version_info >= (3, 8):
    kwargs["winmode"] = 0
SDK = ctypes.WinDLL("mirao52e", **kwargs)

=======

from microscope._utils import load_library

# Vendor only supports Windows
SDK = load_library(windows_file="mirao52e")
>>>>>>> e94d2544

TRUE = 1  # TRUE MroBoolean value
FALSE = 0  # FALSE MroBoolean value

# Number of values of a mirao 52-e command (the number of actuators
# is a define on the library header)
NB_COMMAND_VALUES = 52

# Error code defines
OK = 0


Boolean = ctypes.c_char
Command = ctypes.POINTER(ctypes.c_double)


def prototype(name, argtypes, restype=Boolean):
    func = getattr(SDK, name)
    # All functions have 'int *' as the last argument for status.
    func.argtypes = argtypes + [ctypes.POINTER(ctypes.c_int)]
    func.restype = restype
    return func


open = prototype("mro_open", [])
close = prototype("mro_close", [])

applyCommand = prototype("mro_applyCommand", [Command, Boolean])<|MERGE_RESOLUTION|>--- conflicted
+++ resolved
@@ -21,22 +21,11 @@
 """
 
 import ctypes
-<<<<<<< HEAD
-import sys
-
-# Vendor only supports Windows
-kwargs = {}
-if sys.version_info >= (3, 8):
-    kwargs["winmode"] = 0
-SDK = ctypes.WinDLL("mirao52e", **kwargs)
-
-=======
 
 from microscope._utils import load_library
 
 # Vendor only supports Windows
 SDK = load_library(windows_file="mirao52e")
->>>>>>> e94d2544
 
 TRUE = 1  # TRUE MroBoolean value
 FALSE = 0  # FALSE MroBoolean value
