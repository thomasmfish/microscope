--- conflicted
+++ resolved
@@ -21,28 +21,10 @@
 """
 
 import ctypes
-<<<<<<< HEAD
-import os
-import sys
-=======
->>>>>>> e94d2544
 from ctypes import c_char_p, c_double, c_int, c_size_t, c_uint32
 from microscope._utils import load_library
 
-<<<<<<< HEAD
-
-if os.name in ("nt", "ce"):
-    kwargs = {}
-    if sys.version_info >= (3, 8):
-        kwargs["winmode"] = 0
-    SDK = ctypes.WinDLL("ASDK", **kwargs)
-else:
-    # Not actually tested yet
-    SDK = ctypes.CDLL("libasdk.so")
-
-=======
 SDK = load_library(windows_file="ASDK", unix_file="libasdk.so")
->>>>>>> e94d2544
 
 class DM(ctypes.Structure):
     pass
