--- conflicted
+++ resolved
@@ -1,79 +1,3 @@
-<<<<<<< HEAD
-#!/usr/bin/env python
-# -*- coding: utf-8 -*-
-
-## Copyright (C) 2017 David Pinto <david.pinto@bioch.ox.ac.uk>
-##
-## Microscope is free software: you can redistribute it and/or modify
-## it under the terms of the GNU General Public License as published by
-## the Free Software Foundation, either version 3 of the License, or
-## (at your option) any later version.
-##
-## Microscope is distributed in the hope that it will be useful,
-## but WITHOUT ANY WARRANTY; without even the implied warranty of
-## MERCHANTABILITY or FITNESS FOR A PARTICULAR PURPOSE.  See the
-## GNU General Public License for more details.
-##
-## You should have received a copy of the GNU General Public License
-## along with Microscope.  If not, see <http://www.gnu.org/licenses/>.
-
-"""Alpao deformable mirrors SDK.
-"""
-
-import ctypes
-import os
-
-from ctypes import c_char_p
-from ctypes import c_double
-from ctypes import c_int
-from ctypes import c_size_t
-from ctypes import c_uint32
-
-
-if os.name in ("nt", "ce"):
-    SDK = ctypes.WinDLL("ASDK")
-else:
-    ## Not actually tested yet
-    SDK = ctypes.CDLL("libasdk.so")
-
-
-class DM(ctypes.Structure):
-    pass
-pDM = ctypes.POINTER(DM)
-
-## We have this "typedefs" to ease matching with alpao's headers.
-CStr = c_char_p
-Scalar = c_double
-Scalar_p = ctypes.POINTER(Scalar)
-UInt = c_uint32
-Size_T = c_size_t
-
-COMPL_STAT = c_int # enum for function completion status
-SUCCESS = 0
-FAILURE = -1
-
-
-def make_prototype(name, argtypes, restype=COMPL_STAT):
-    func = getattr(SDK, name)
-    func.argtypes = argtypes
-    func.restype = restype
-    return func
-
-Get = make_prototype("asdkGet", [pDM, CStr, Scalar_p])
-
-GetLastError = make_prototype("asdkGetLastError",
-                              [ctypes.POINTER(UInt), CStr, Size_T])
-
-Init = make_prototype("asdkInit", [CStr], pDM)
-
-Release = make_prototype("asdkRelease", [pDM])
-
-Send = make_prototype("asdkSend", [pDM, Scalar_p])
-
-SendPattern = make_prototype("asdkSendPattern", [pDM, Scalar_p, UInt, UInt])
-
-Set = make_prototype("asdkSet", [pDM, CStr, Scalar])
-=======
 #!/usr/bin/env python3
 
 ## Copyright (C) 2020 David Miguel Susano Pinto <carandraug@gmail.com>
@@ -149,5 +73,4 @@
 
 Set = make_prototype("asdkSet", [pDM, CStr, Scalar])
 
-Stop = make_prototype("asdkStop", [pDM])
->>>>>>> 95322a53
+Stop = make_prototype("asdkStop", [pDM])