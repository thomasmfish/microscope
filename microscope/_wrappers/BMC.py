--- conflicted
+++ resolved
@@ -1,118 +1,3 @@
-<<<<<<< HEAD
-#!/usr/bin/env python
-# -*- coding: utf-8 -*-
-
-## Copyright (C) 2017 David Pinto <david.pinto@bioch.ox.ac.uk>
-##
-## Microscope is free software: you can redistribute it and/or modify
-## it under the terms of the GNU General Public License as published by
-## the Free Software Foundation, either version 3 of the License, or
-## (at your option) any later version.
-##
-## Microscope is distributed in the hope that it will be useful,
-## but WITHOUT ANY WARRANTY; without even the implied warranty of
-## MERCHANTABILITY or FITNESS FOR A PARTICULAR PURPOSE.  See the
-## GNU General Public License for more details.
-##
-## You should have received a copy of the GNU General Public License
-## along with Microscope.  If not, see <http://www.gnu.org/licenses/>.
-
-"""Boston Micromachines deformable mirrors SDK.
-"""
-
-import ctypes
-import os
-
-from ctypes import c_char
-from ctypes import c_char_p
-from ctypes import c_double
-from ctypes import c_int
-from ctypes import c_uint
-from ctypes import c_uint32
-
-
-if os.name in ("nt", "ce"):
-    ## Not actually tested yet
-    SDK = ctypes.WinDLL("BMC2")
-else:
-    SDK = ctypes.CDLL("libBMC.so.3")
-
-
-## Definitions from BMCDefs.h
-MAX_PATH = 260
-SERIAL_NUMBER_LEN = 11
-MAX_DM_SIZE = 4096
-
-class DM_PRIV(ctypes.Structure):
-    pass
-
-class DM_DRIVER(ctypes.Structure):
-    _fields_ = [
-        ("channel_count", c_uint),
-        ("serial_number", c_char * (SERIAL_NUMBER_LEN+1)),
-        ("reserved", c_uint * 7)
-    ]
-
-class DM(ctypes.Structure):
-    _fields_ = [
-        ("Driver_Type", c_uint),
-        ("DevId", c_uint),
-        ("HVA_Type", c_uint),
-        ("use_fiber", c_uint),
-        ("use_CL", c_uint),
-        ("burst_mode", c_uint),
-        ("fiber_mode", c_uint),
-        ("ActCount", c_uint),
-        ("MaxVoltage", c_uint),
-        ("VoltageLimit", c_uint),
-        ("mapping", c_char * MAX_PATH),
-        ("inactive", c_uint * MAX_DM_SIZE),
-        ("profiles_path", c_char * MAX_PATH),
-        ("maps_path", c_char * MAX_PATH),
-        ("cals_path", c_char * MAX_PATH),
-        ("cal", c_char * MAX_PATH),
-        ("serial_number", c_char * (SERIAL_NUMBER_LEN+1)),
-        ("driver", DM_DRIVER),
-        ("priv", ctypes.POINTER(DM_PRIV)),
-    ]
-
-DMHANDLE = ctypes.POINTER(DM)
-
-RC = c_int # enum for error codes
-
-LOGLEVEL = c_int # enum for log-levels
-LOG_ALL = 0
-LOG_TRACE = LOG_ALL
-LOG_DEBUG = 1
-LOG_INFO = 2
-LOG_WARN = 3
-LOG_ERROR = 4
-LOG_FATAL = 5
-LOG_OFF = 6
-
-
-def make_prototype(name, argtypes, restype=RC):
-    func = getattr(SDK, name)
-    func.argtypes = argtypes
-    func.restype = restype
-    return func
-
-Open = make_prototype("BMCOpen", [DMHANDLE, c_char_p])
-
-SetArray = make_prototype("BMCSetArray", [DMHANDLE, ctypes.POINTER(c_double),
-                                          ctypes.POINTER(c_uint32)])
-
-GetArray = make_prototype("BMCGetArray", [DMHANDLE, ctypes.POINTER(c_double),
-                                          c_uint32])
-
-Close = make_prototype("BMCClose", [DMHANDLE])
-
-ErrorString = make_prototype("BMCErrorString", [RC], c_char_p)
-
-ConfigureLog = make_prototype("BMCConfigureLog", [c_char_p, LOGLEVEL])
-
-VersionString = make_prototype("BMCVersionString", [], c_char_p)
-=======
 #!/usr/bin/env python3
 
 ## Copyright (C) 2020 David Miguel Susano Pinto <carandraug@gmail.com>
@@ -228,5 +113,4 @@
 
 ConfigureLog = make_prototype("BMCConfigureLog", [c_char_p, LOGLEVEL])
 
-VersionString = make_prototype("BMCVersionString", [], c_char_p)
->>>>>>> 95322a53
+VersionString = make_prototype("BMCVersionString", [], c_char_p)