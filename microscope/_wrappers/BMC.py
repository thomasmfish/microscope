#!/usr/bin/env python3

## Copyright (C) 2020 David Miguel Susano Pinto <carandraug@gmail.com>
##
## This file is part of Microscope.
##
## Microscope is free software: you can redistribute it and/or modify
## it under the terms of the GNU General Public License as published by
## the Free Software Foundation, either version 3 of the License, or
## (at your option) any later version.
##
## Microscope is distributed in the hope that it will be useful,
## but WITHOUT ANY WARRANTY; without even the implied warranty of
## MERCHANTABILITY or FITNESS FOR A PARTICULAR PURPOSE.  See the
## GNU General Public License for more details.
##
## You should have received a copy of the GNU General Public License
## along with Microscope.  If not, see <http://www.gnu.org/licenses/>.

"""Boston Micromachines deformable mirrors SDK.
"""

import ctypes
<<<<<<< HEAD
import os
import sys
=======
>>>>>>> e94d2544
from ctypes import c_char, c_char_p, c_double, c_int, c_uint, c_uint32
from microscope._utils import load_library

<<<<<<< HEAD

if os.name in ("nt", "ce"):
    kwargs = {}
    if sys.version_info >= (3, 8):
        kwargs["winmode"] = 0
    # Not actually tested yet
    SDK = ctypes.WinDLL("BMC2", **kwargs)
else:
    SDK = ctypes.CDLL("libBMC.so.3")

=======
# Not actually tested BMC2 yet
SDK = load_library(windows_file="BMC2", unix_file="libBMC.so.3")
>>>>>>> e94d2544

# Definitions from BMCDefs.h
MAX_PATH = 260
SERIAL_NUMBER_LEN = 11
MAX_DM_SIZE = 4096


class DM_PRIV(ctypes.Structure):
    pass


class DM_DRIVER(ctypes.Structure):
    _fields_ = [
        ("channel_count", c_uint),
        ("serial_number", c_char * (SERIAL_NUMBER_LEN + 1)),
        ("reserved", c_uint * 7),
    ]


class DM(ctypes.Structure):
    _fields_ = [
        ("Driver_Type", c_uint),
        ("DevId", c_uint),
        ("HVA_Type", c_uint),
        ("use_fiber", c_uint),
        ("use_CL", c_uint),
        ("burst_mode", c_uint),
        ("fiber_mode", c_uint),
        ("ActCount", c_uint),
        ("MaxVoltage", c_uint),
        ("VoltageLimit", c_uint),
        ("mapping", c_char * MAX_PATH),
        ("inactive", c_uint * MAX_DM_SIZE),
        ("profiles_path", c_char * MAX_PATH),
        ("maps_path", c_char * MAX_PATH),
        ("cals_path", c_char * MAX_PATH),
        ("cal", c_char * MAX_PATH),
        ("serial_number", c_char * (SERIAL_NUMBER_LEN + 1)),
        ("driver", DM_DRIVER),
        ("priv", ctypes.POINTER(DM_PRIV)),
    ]


DMHANDLE = ctypes.POINTER(DM)

RC = c_int  # enum for error codes

LOGLEVEL = c_int  # enum for log-levels
LOG_ALL = 0
LOG_TRACE = LOG_ALL
LOG_DEBUG = 1
LOG_INFO = 2
LOG_WARN = 3
LOG_ERROR = 4
LOG_FATAL = 5
LOG_OFF = 6


def make_prototype(name, argtypes, restype=RC):
    func = getattr(SDK, name)
    func.argtypes = argtypes
    func.restype = restype
    return func


Open = make_prototype("BMCOpen", [DMHANDLE, c_char_p])

SetArray = make_prototype(
    "BMCSetArray",
    [DMHANDLE, ctypes.POINTER(c_double), ctypes.POINTER(c_uint32)],
)

GetArray = make_prototype(
    "BMCGetArray", [DMHANDLE, ctypes.POINTER(c_double), c_uint32]
)

Close = make_prototype("BMCClose", [DMHANDLE])

ErrorString = make_prototype("BMCErrorString", [RC], c_char_p)

ConfigureLog = make_prototype("BMCConfigureLog", [c_char_p, LOGLEVEL])

VersionString = make_prototype("BMCVersionString", [], c_char_p)<|MERGE_RESOLUTION|>--- conflicted
+++ resolved
@@ -21,29 +21,11 @@
 """
 
 import ctypes
-<<<<<<< HEAD
-import os
-import sys
-=======
->>>>>>> e94d2544
 from ctypes import c_char, c_char_p, c_double, c_int, c_uint, c_uint32
 from microscope._utils import load_library
 
-<<<<<<< HEAD
-
-if os.name in ("nt", "ce"):
-    kwargs = {}
-    if sys.version_info >= (3, 8):
-        kwargs["winmode"] = 0
-    # Not actually tested yet
-    SDK = ctypes.WinDLL("BMC2", **kwargs)
-else:
-    SDK = ctypes.CDLL("libBMC.so.3")
-
-=======
 # Not actually tested BMC2 yet
 SDK = load_library(windows_file="BMC2", unix_file="libBMC.so.3")
->>>>>>> e94d2544
 
 # Definitions from BMCDefs.h
 MAX_PATH = 260
