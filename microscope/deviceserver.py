--- conflicted
+++ resolved
@@ -1,427 +1,23 @@
-<<<<<<< HEAD
-#!/usr/bin/python
-# -*- coding: utf-8
-#
-# Copyright 2016 Mick Phillips (mick.phillips@gmail.com)
-#
-# This program is free software: you can redistribute it and/or modify
-# it under the terms of the GNU General Public License as published by
-# the Free Software Foundation, either version 3 of the License, or
-# (at your option) any later version.
-#
-# This program is distributed in the hope that it will be useful,
-# but WITHOUT ANY WARRANTY; without even the implied warranty of
-# MERCHANTABILITY or FITNESS FOR A PARTICULAR PURPOSE.  See the
-# GNU General Public License for more details.
-#
-# You should have received a copy of the GNU General Public License
-# along with this program.  If not, see <http://www.gnu.org/licenses/>.
-
-"""A class for serving microscope components.
-
-This module provides a server to make microscope control objects available
-over Pyro. When called from the command line, this module will serve devices
-defined in a specified config file.
-"""
-
-from collections.abc import Iterable
-import importlib.util
-import logging
-import multiprocessing
-import signal
-import sys
-import time
-from logging import StreamHandler
-from logging.handlers import RotatingFileHandler
-from threading import Thread
-
-import Pyro4
-
-from microscope.devices import FloatingDeviceMixin
-
-# Pyro configuration. Use pickle because it can serialize numpy ndarrays.
-Pyro4.config.SERIALIZERS_ACCEPTED.add('pickle')
-Pyro4.config.SERIALIZER = 'pickle'
-Pyro4.config.PICKLE_PROTOCOL_VERSION = 2
-
-## We effectively expose all attributes of the classes since our
-## devices don't hold any private data.  The private methods are to
-## signal an interface not meant for public usage, not because there's
-## anything secret or unsafe.  So disable REQUIRE_EXPOSE which avoids
-## requiring Pyro4.expose all over the code (see issue #49)
-Pyro4.config.REQUIRE_EXPOSE = False
-
-
-# Logging formatter.
-LOG_FORMATTER = logging.Formatter('%(asctime)s:%(name)s:%(levelname)s:'
-                                  'PID %(process)s: %(message)s')
-
-class Filter(logging.Filter):
-    def __init__(self):
-        self.last = None
-        self.count = 1
-        self.aggregate_at = 3
-        self.repeat_at = 5
-        self.stop_at = self.aggregate_at + 3 * self.repeat_at
-
-
-    def filter(self, record):
-        """Pass, aggregate or suppress consecutive repetitions of a log message.
-        """
-        if self.last == record.msg:
-            # Repeated message. Increment count.
-            self.count += 1
-        else:
-            # New message. We've seen 1 instance of it.
-            self.count = 1
-        # Update self.last - no further reference to last message
-        # needed in this call.
-        self.last = record.msg
-        if self.count < self.aggregate_at:
-            return True
-        elif self.count == self.aggregate_at:
-            record.msg = "Aggregating reps. of: %s" % (record.msg)
-            return True
-        elif (self.stop_at > self.count > self.aggregate_at
-              and ((self.count-self.aggregate_at) % self.repeat_at) == 0):
-            record.msg = "%d times: %s" % (self.repeat_at, record.msg)
-            return True
-        elif self.count == self.stop_at:
-            record.msg = "Suppressing reps. of: %s" % (record.msg)
-            return True
-        else:
-            return False
-
-
-class DeviceServer(multiprocessing.Process):
-    def __init__(self, device_def, id_to_host, id_to_port, exit_event=None):
-        """Initialise a device and serve at host/port according to its id.
-
-        :param device_def: definition of the device
-        :param id_to_host: host or mapping of device identifiers to hostname
-        :param id_to_port: map or mapping of device identifiers to port number
-        :param exit_event: a shared event to signal that the process
-            should quit.
-        """
-        # The device to serve.
-        self._device_def = device_def
-        self._device = None
-        # Where to serve it.
-        self._id_to_host = id_to_host
-        self._id_to_port = id_to_port
-        # A shared event to allow clean shutdown.
-        self.exit_event = exit_event
-        super(DeviceServer, self).__init__()
-        self.daemon = True
-
-    def clone(self):
-        """Create new instance with same settings.
-
-        This is useful to restart a device server.
-        """
-        return DeviceServer(self._device_def, self._id_to_host,
-                            self._id_to_port, exit_event=self.exit_event)
-
-    def run(self):
-        logger = logging.getLogger(self._device_def['cls'].__name__)
-        if __debug__:
-            logger.setLevel(logging.DEBUG)
-        else:
-            logger.setLevel(logging.INFO)
-        # Later, we'll log to one file per server, with a filename
-        # based on a unique identifier for the device. Some devices
-        # don't have UIDs available until after initialization, so
-        # log to stderr until then.
-        stderr_handler = StreamHandler(sys.stderr)
-        stderr_handler.setFormatter(LOG_FORMATTER)
-        logger.addHandler(stderr_handler)
-        logger.addFilter(Filter())
-        logger.debug("Debugging messages on.")
-
-        self._device = self._device_def['cls'](**self._device_def['conf'])
-        while not self.exit_event.is_set():
-            try:
-                self._device.initialize()
-            except Exception as e:
-                logger.info("Failed to start device. Retrying in 5s.",
-                            exc_info=e)
-                time.sleep(5)
-            else:
-                break
-        if (isinstance(self._device, FloatingDeviceMixin)
-            and len(self._id_to_host) > 1):
-            uid = str(self._device.get_id())
-            if uid not in self._id_to_host or uid not in self._id_to_port:
-                raise Exception("Host or port not found for device %s" % (uid,))
-            host = self._id_to_host[uid]
-            port = self._id_to_port[uid]
-        else:
-            host = self._device_def['host']
-            port = self._device_def['port']
-        pyro_daemon = Pyro4.Daemon(port=port, host=host)
-        log_handler = RotatingFileHandler("%s_%s_%s.log" %
-                                          (type(self._device).__name__,
-                                           host, port))
-        log_handler.setFormatter(LOG_FORMATTER)
-        logger.addHandler(log_handler)
-        logger.info('Device initialized; starting daemon.')
-
-        # Run the Pyro daemon in a separate thread so that we can do
-        # clean shutdown under Windows.
-        pyro_daemon.register(self._device, type(self._device).__name__)
-        pyro_thread = Thread(target = pyro_daemon.requestLoop)
-        pyro_thread.daemon = True
-        pyro_thread.start()
-        logger.info('Serving %s' % pyro_daemon.uriFor(self._device))
-        if isinstance(self._device, FloatingDeviceMixin):
-            logger.info('Device UID on port %s is %s' % (port, self._device.get_id()))
-        # Wait for termination event. We should just be able to call
-        # wait() on the exit_event, but this causes issues with locks
-        # in multiprocessing - see http://bugs.python.org/issue30975 .
-        while self.exit_event and not self.exit_event.is_set():
-            # This tread waits for the termination event.
-            try:
-                time.sleep(5)
-            except (KeyboardInterrupt, IOError):
-                pass
-        pyro_daemon.shutdown()
-        pyro_thread.join()
-        self._device.shutdown()
-
-
-def serve_devices(devices, exit_event=None):
-    logger = logging.getLogger(__name__)
-    log_handler = RotatingFileHandler("__MAIN__.log")
-    log_handler.setFormatter(LOG_FORMATTER)
-    logger.addHandler(log_handler)
-    logger.setLevel(logging.DEBUG)
-
-    # An event to trigger clean termination of subprocesses. This is the
-    # only way to ensure devices are shut down properly when processes
-    # exit, as __del__ is not necessarily called when the interpreter exits.
-    if exit_event is None:
-        exit_event = multiprocessing.Event()
-
-    servers = [] # DeviceServers instances that we need to wait for when exiting
-
-    ## Child processes inherit signal handling from the parent so we
-    ## need to make sure that only the parent process sets the exit
-    ## event and waits for the DeviceServers to exit.  See issue #9.
-    ## This won't work behind a Windows service wrapper, so we deal with
-    ## clean shutdown on win32 elsewhere.
-    parent = multiprocessing.current_process ()
-    def term_func(sig, frame):
-        """Terminate subprocesses cleanly."""
-        if parent == multiprocessing.current_process ():
-            logger.debug("Shutting down all servers.")
-            exit_event.set()
-            # Join keep_alive_thread so that it can't modify the list
-            # of servers.
-            keep_alive_thread.join()
-            for this_server in servers:
-                this_server.join()
-            sys.exit()
-
-    if sys.platform != 'win32':
-        signal.signal(signal.SIGTERM, term_func)
-        signal.signal(signal.SIGINT, term_func)
-
-    # Group devices by class.
-    by_class = {}
-    for dev in devices:
-        by_class[dev['cls']] = by_class.get(dev['cls'], []) + [dev]
-
-    # Group devices by class.
-    if not by_class:
-        logger.critical("No valid devices specified. Exiting")
-        sys.exit()
-
-    for cls, devs in by_class.items():
-        # Keep track of how many of these classes we have set up.
-        # Some SDKs need this information to index devices.
-        count = 0
-        if issubclass(cls, FloatingDeviceMixin):
-            # Need to provide maps of uid to host and port.
-            uid_to_host = {}
-            uid_to_port = {}
-            for dev in devs:
-                uid = dev['uid']
-                uid_to_host[uid] = dev['host']
-                uid_to_port[uid] = dev['port']
-        else:
-            uid_to_host = None
-            uid_to_port = None
-
-        for dev in devs:
-            dev['conf']['index'] = count
-            servers.append(DeviceServer(dev, uid_to_host, uid_to_port,
-                                        exit_event=exit_event))
-            servers[-1].start()
-            count += 1
-
-    # Main thread must be idle to process signals correctly, so use another
-    # thread to check DeviceServers, restarting them where necessary. Define
-    # the thread target here so that it can access variables in __main__ scope.
-    def keep_alive():
-        """Keep DeviceServers alive."""
-        while not exit_event.is_set():
-            for s in servers:
-                if s.is_alive():
-                    continue
-                else:
-                    logger.info(("DeviceServer Failure. Process %s is dead with"
-                                 " exitcode %s. Restarting...")
-                                % (s.pid, s.exitcode))
-                    servers.remove(s)
-                    servers.append(s.clone())
-
-                    try:
-                        s.join(30)
-                    except:
-                        logger.error("... could not join PID %s." % (old_pid))
-                    else:
-                        old_pid = s.pid
-                        del (s)
-                        servers[-1].start()
-                        logger.info(("... DeviceServer with PID %s restarted"
-                                     " as PID %s.")
-                                    % (old_pid, servers[-1].pid))
-            if len(servers) == 0:
-                # Log and exit if no servers running. May want to change this
-                # if we add some interface to interactively restart servers.
-                logger.info("No servers running. Exiting.")
-                exit_event.set()
-            try:
-                time.sleep(5)
-            except (KeyboardInterrupt, IOError):
-                pass
-
-    keep_alive_thread = Thread(target=keep_alive)
-    keep_alive_thread.start()
-
-    while not exit_event.is_set():
-        try:
-            time.sleep(5)
-        except (KeyboardInterrupt, IOError):
-            logger.debug("KeyboardInterrupt or IOError")
-            exit_event.set()
-
-    logger.debug("Shutting down servers ...")
-    while len(servers) > 0:
-        for s in servers:
-            if not s.is_alive():
-                servers.remove(s)
-                del(s)
-        time.sleep(1)
-    logger.info(" ... No more servers running.")
-    logger.debug("Joining threads ...")
-    keep_alive_thread.join()
-    logger.debug("... Threads joined. Exiting.")
-    return
-
-
-def __main__():
-    """Serve devices via Pyro.
-
-    To run in the terminal, use::
-
-        deviceserver CONFIG
-
-    To configure and run as a Windows service use::
-
-        deviceserver [install,remove,update,start,stop,restart,status] CONFIG
-
-    ``CONFIG`` is a ``.py`` file that exports ``DEVICES = [device(...), ...]``
-    """
-
-    if len(sys.argv) == 1:
-        print("\nToo few arguments.\n", file=sys.stderr)
-        print(__main__.__doc__, file=sys.stderr)
-        sys.exit(1)
-
-    if sys.argv[1].lower() in ['install', 'update',
-                               'start', 'stop', 'restart',
-                               'remove', 'status']:
-        __winservice__()
-    else:
-        __console__()
-
-
-def _load_source(filepath):
-    spec = importlib.util.spec_from_file_location('config', filepath)
-    module = importlib.util.module_from_spec(spec)
-    spec.loader.exec_module(module)
-    return module
-
-
-def validate_devices(configfile):
-    config = _load_source(configfile)
-    devices = getattr(config, 'DEVICES', None)
-    if not devices:
-        raise Exception("No 'DEVICES=...' in config file.")
-    elif not isinstance(devices, Iterable):
-        raise Exception("Error in config: DEVICES should be an iterable.")
-    return devices
-
-
-def __console__():
-    """Serve devices from a console process."""
-    logger = logging.getLogger(__name__)
-    if __debug__:
-        logger.setLevel(logging.DEBUG)
-    else:
-        logger.setLevel(logging.INFO)
-    stderr_handler = StreamHandler(sys.stderr)
-    stderr_handler.setFormatter(LOG_FORMATTER)
-    logger.addHandler(stderr_handler)
-    logger.addFilter(Filter())
-
-    if len(sys.argv) < 2:
-        logger.critical("No config file specified. Exiting.")
-        devices = []
-    else:
-        try:
-            devices = validate_devices(sys.argv[1])
-        except Exception as e:
-            logger.critical(e)
-            devices = []
-
-    if not devices:
-        sys.exit(1)
-
-    serve_devices(devices)
-
-
-def __winservice__():
-    """Configure and control a Windows service to serve devices."""
-    from microscope.win32 import handle_command_line
-    handle_command_line()
-
-
-if __name__ == '__main__':
-    __main__()
-=======
-#!/usr/bin/env python3
-
-## Copyright (C) 2020 David Miguel Susano Pinto <carandraug@gmail.com>
-##
-## This file is part of Microscope.
-##
-## Microscope is free software: you can redistribute it and/or modify
-## it under the terms of the GNU General Public License as published by
-## the Free Software Foundation, either version 3 of the License, or
-## (at your option) any later version.
-##
-## Microscope is distributed in the hope that it will be useful,
-## but WITHOUT ANY WARRANTY; without even the implied warranty of
-## MERCHANTABILITY or FITNESS FOR A PARTICULAR PURPOSE.  See the
-## GNU General Public License for more details.
-##
-## You should have received a copy of the GNU General Public License
-## along with Microscope.  If not, see <http://www.gnu.org/licenses/>.
-
-"""This module is deprecated and only kept for backwards compatibility.
-"""
-
-from microscope.device_server import *
->>>>>>> 95322a53
+#!/usr/bin/env python3
+
+## Copyright (C) 2020 David Miguel Susano Pinto <carandraug@gmail.com>
+##
+## This file is part of Microscope.
+##
+## Microscope is free software: you can redistribute it and/or modify
+## it under the terms of the GNU General Public License as published by
+## the Free Software Foundation, either version 3 of the License, or
+## (at your option) any later version.
+##
+## Microscope is distributed in the hope that it will be useful,
+## but WITHOUT ANY WARRANTY; without even the implied warranty of
+## MERCHANTABILITY or FITNESS FOR A PARTICULAR PURPOSE.  See the
+## GNU General Public License for more details.
+##
+## You should have received a copy of the GNU General Public License
+## along with Microscope.  If not, see <http://www.gnu.org/licenses/>.
+
+"""This module is deprecated and only kept for backwards compatibility.
+"""
+
+from microscope.device_server import *