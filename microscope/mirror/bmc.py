<<<<<<< HEAD
#!/usr/bin/env python
# -*- coding: utf-8 -*-

## Copyright (C) 2017 David Pinto <david.pinto@bioch.ox.ac.uk>
##
## Microscope is free software: you can redistribute it and/or modify
## it under the terms of the GNU General Public License as published by
## the Free Software Foundation, either version 3 of the License, or
## (at your option) any later version.
##
## Microscope is distributed in the hope that it will be useful,
## but WITHOUT ANY WARRANTY; without even the implied warranty of
## MERCHANTABILITY or FITNESS FOR A PARTICULAR PURPOSE.  See the
## GNU General Public License for more details.
##
## You should have received a copy of the GNU General Public License
## along with Microscope.  If not, see <http://www.gnu.org/licenses/>.

"""Boston MicroMachines Corporation deformable mirrors.
"""

import ctypes
import os
import warnings

import Pyro4

from microscope.devices import DeformableMirror

import microscope._wrappers.BMC as BMC


class BMCDeformableMirror(DeformableMirror):
    def __init__(self, serial_number, **kwargs):
        super(BMCDeformableMirror, self).__init__(**kwargs)
        self._dm = BMC.DM()

        if __debug__:
            BMC.ConfigureLog(os.devnull.encode(), BMC.LOG_ALL)
        else:
            BMC.ConfigureLog(os.devnull.encode(), BMC.LOG_OFF)

        status = BMC.Open(self._dm, serial_number.encode())
        if status:
            raise Exception(BMC.ErrorString(status))

        self._n_actuators = self._dm.ActCount

    def apply_pattern(self, pattern):
        self._validate_patterns(pattern)
        data_pointer = pattern.ctypes.data_as(ctypes.POINTER(ctypes.c_double))
        status = BMC.SetArray(self._dm, data_pointer, None)
        if status:
            raise Exception(BMC.ErrorString(status))

    def __del__(self):
        status = BMC.Close(self._dm)
        if status:
            warnings.warn(BMC.ErrorString(status), RuntimeWarning)
            super(BMCDeformableMirror, self).__del__()
=======
#!/usr/bin/env python3

## Copyright (C) 2020 David Miguel Susano Pinto <carandraug@gmail.com>
##
## This file is part of Microscope.
##
## Microscope is free software: you can redistribute it and/or modify
## it under the terms of the GNU General Public License as published by
## the Free Software Foundation, either version 3 of the License, or
## (at your option) any later version.
##
## Microscope is distributed in the hope that it will be useful,
## but WITHOUT ANY WARRANTY; without even the implied warranty of
## MERCHANTABILITY or FITNESS FOR A PARTICULAR PURPOSE.  See the
## GNU General Public License for more details.
##
## You should have received a copy of the GNU General Public License
## along with Microscope.  If not, see <http://www.gnu.org/licenses/>.

"""Boston MicroMachines Corporation deformable mirrors.
"""

import ctypes
import os
import warnings

import numpy

import microscope
import microscope._utils
import microscope.abc


try:
    import microscope._wrappers.BMC as BMC
except Exception as e:
    raise microscope.LibraryLoadError(e) from e


class BMCDeformableMirror(
    microscope._utils.OnlyTriggersOnceOnSoftwareMixin,
    microscope.abc.DeformableMirror,
):
    """Boston MicroMachines (BMC) deformable mirror.

    BMC deformable mirrors only support software trigger.
    """

    def __init__(self, serial_number: str, **kwargs) -> None:
        super().__init__(**kwargs)
        self._dm = BMC.DM()

        if __debug__:
            BMC.ConfigureLog(os.devnull.encode(), BMC.LOG_ALL)
        else:
            BMC.ConfigureLog(os.devnull.encode(), BMC.LOG_OFF)

        status = BMC.Open(self._dm, serial_number.encode())
        if status:
            raise microscope.InitialiseError(BMC.ErrorString(status))

    @property
    def n_actuators(self) -> int:
        return self._dm.ActCount

    def _do_apply_pattern(self, pattern: numpy.ndarray) -> None:
        data_pointer = pattern.ctypes.data_as(ctypes.POINTER(ctypes.c_double))
        status = BMC.SetArray(self._dm, data_pointer, None)
        if status:
            raise microscope.DeviceError(BMC.ErrorString(status))

    def _do_shutdown(self) -> None:
        status = BMC.Close(self._dm)
        if status:
            warnings.warn(BMC.ErrorString(status), RuntimeWarning)
>>>>>>> 95322a53
<|MERGE_RESOLUTION|>--- conflicted
+++ resolved
@@ -1,65 +1,3 @@
-<<<<<<< HEAD
-#!/usr/bin/env python
-# -*- coding: utf-8 -*-
-
-## Copyright (C) 2017 David Pinto <david.pinto@bioch.ox.ac.uk>
-##
-## Microscope is free software: you can redistribute it and/or modify
-## it under the terms of the GNU General Public License as published by
-## the Free Software Foundation, either version 3 of the License, or
-## (at your option) any later version.
-##
-## Microscope is distributed in the hope that it will be useful,
-## but WITHOUT ANY WARRANTY; without even the implied warranty of
-## MERCHANTABILITY or FITNESS FOR A PARTICULAR PURPOSE.  See the
-## GNU General Public License for more details.
-##
-## You should have received a copy of the GNU General Public License
-## along with Microscope.  If not, see <http://www.gnu.org/licenses/>.
-
-"""Boston MicroMachines Corporation deformable mirrors.
-"""
-
-import ctypes
-import os
-import warnings
-
-import Pyro4
-
-from microscope.devices import DeformableMirror
-
-import microscope._wrappers.BMC as BMC
-
-
-class BMCDeformableMirror(DeformableMirror):
-    def __init__(self, serial_number, **kwargs):
-        super(BMCDeformableMirror, self).__init__(**kwargs)
-        self._dm = BMC.DM()
-
-        if __debug__:
-            BMC.ConfigureLog(os.devnull.encode(), BMC.LOG_ALL)
-        else:
-            BMC.ConfigureLog(os.devnull.encode(), BMC.LOG_OFF)
-
-        status = BMC.Open(self._dm, serial_number.encode())
-        if status:
-            raise Exception(BMC.ErrorString(status))
-
-        self._n_actuators = self._dm.ActCount
-
-    def apply_pattern(self, pattern):
-        self._validate_patterns(pattern)
-        data_pointer = pattern.ctypes.data_as(ctypes.POINTER(ctypes.c_double))
-        status = BMC.SetArray(self._dm, data_pointer, None)
-        if status:
-            raise Exception(BMC.ErrorString(status))
-
-    def __del__(self):
-        status = BMC.Close(self._dm)
-        if status:
-            warnings.warn(BMC.ErrorString(status), RuntimeWarning)
-            super(BMCDeformableMirror, self).__del__()
-=======
 #!/usr/bin/env python3
 
 ## Copyright (C) 2020 David Miguel Susano Pinto <carandraug@gmail.com>
@@ -134,5 +72,4 @@
     def _do_shutdown(self) -> None:
         status = BMC.Close(self._dm)
         if status:
-            warnings.warn(BMC.ErrorString(status), RuntimeWarning)
->>>>>>> 95322a53
+            warnings.warn(BMC.ErrorString(status), RuntimeWarning)