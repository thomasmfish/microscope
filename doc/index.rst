<<<<<<< HEAD
.. Copyright (C) 2017 David Pinto <david.pinto@bioch.ox.ac.uk>

   Permission is granted to copy, distribute and/or modify this
   document under the terms of the GNU Free Documentation License,
   Version 1.3 or any later version published by the Free Software
   Foundation; with no Invariant Sections, no Front-Cover Texts, and
   no Back-Cover Texts.  A copy of the license is included in the
   section entitled "GNU Free Documentation License".

Python Microscope
#################

.. include:: ../README

.. toctree::
   :maxdepth: 2

   design
   examples
   supported-devices
   API <api/modules>
   hacking
   history
   contributors

Indices and tables
******************

* :ref:`genindex`
* :ref:`modindex`
* :ref:`search`
=======
.. Copyright (C) 2020 David Miguel Susano Pinto <david.pinto@bioch.ox.ac.uk>

   This work is licensed under the Creative Commons
   Attribution-ShareAlike 4.0 International License.  To view a copy of
   this license, visit http://creativecommons.org/licenses/by-sa/4.0/.

Microscope Documentation
************************

.. toctree::
   :hidden:

   getting-started
   install
   examples/index
   architecture/index
   api/index
   news
   get-involved/index
   authors

Microscope is fundamentally a Python package for the control of
microscope devices.  It provides an easy to use interface for
different device types.  For example:

.. code-block:: python

    # Connect to a Coherent Sapphire laser, set its power while
    # emitting light.
    from microscope.lights.sapphire import SapphireLaser
    laser = SapphireLaser(com="/dev/ttyS1")
    laser.initialize()
    laser.power = .7  # initial laser power at 70%
    laser.enable()  # start emitting light
    laser.power = laser.power / .3 # set laser power to 1/3


    # Connect to a Thorlabs filterwheel, query filter position, then
    # change filter.
    from microscope.filterwheels.thorlabs import ThorlabsFW102C
    filterwheel = ThorlabsFW102C(com="/dev/ttyS0")
    filterwheel.initialize()
    print("Number of positions is %d" % filterwheel.n_positions)
    print("Current position is %d" % filterwheel.position)
    filterwheel.position = 3  # move in filter at position 3


At the core of Microscope is the idea that all devices of the same
type should have the same interface (see :ref:`ABCs`).
>>>>>>> 95322a53
<|MERGE_RESOLUTION|>--- conflicted
+++ resolved
@@ -1,36 +1,3 @@
-<<<<<<< HEAD
-.. Copyright (C) 2017 David Pinto <david.pinto@bioch.ox.ac.uk>
-
-   Permission is granted to copy, distribute and/or modify this
-   document under the terms of the GNU Free Documentation License,
-   Version 1.3 or any later version published by the Free Software
-   Foundation; with no Invariant Sections, no Front-Cover Texts, and
-   no Back-Cover Texts.  A copy of the license is included in the
-   section entitled "GNU Free Documentation License".
-
-Python Microscope
-#################
-
-.. include:: ../README
-
-.. toctree::
-   :maxdepth: 2
-
-   design
-   examples
-   supported-devices
-   API <api/modules>
-   hacking
-   history
-   contributors
-
-Indices and tables
-******************
-
-* :ref:`genindex`
-* :ref:`modindex`
-* :ref:`search`
-=======
 .. Copyright (C) 2020 David Miguel Susano Pinto <david.pinto@bioch.ox.ac.uk>
 
    This work is licensed under the Creative Commons
@@ -79,5 +46,4 @@
 
 
 At the core of Microscope is the idea that all devices of the same
-type should have the same interface (see :ref:`ABCs`).
->>>>>>> 95322a53
+type should have the same interface (see :ref:`ABCs`).