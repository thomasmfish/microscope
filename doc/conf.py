--- conflicted
+++ resolved
@@ -1,54 +1,3 @@
-<<<<<<< HEAD
-#!/usr/bin/env python
-# -*- coding: utf-8 -*-
-
-## Copyright (C) 2017 David Pinto <david.pinto@bioch.ox.ac.uk>
-##
-## Copying and distribution of this file, with or without modification,
-## are permitted in any medium without royalty provided the copyright
-## notice and this notice are preserved.  This file is offered as-is,
-## without any warranty.
-
-import sys
-
-sys.path.insert(0, '../microscope')
-
-
-## This should ve read from setup.py.  Maybe we should use
-## pkg_resources to avoid duplication?
-author = 'Micron Oxford'
-project = 'Microscope'
-copyright = '2017, Micron Oxford'
-
-
-master_doc = 'index'
-
-
-extensions = [
-    'sphinx.ext.autodoc',
-    'sphinx.ext.napoleon',
-    'sphinx.ext.todo',
-    'sphinx.ext.viewcode',
-]
-
-#autodoc_mock_imports = ["microscope._wrappers"]
-
-## Configuration for sphinx.ext.todo
-todo_include_todos = True
-
-## Configuration for sphinx.ext.napoleon
-napoleon_google_docstring = True
-napoleon_include_private_with_doc = True
-napoleon_include_special_with_doc = True
-
-
-##
-## Options for HTML output
-##
-
-html_theme = 'agogo'
-html_static_path = ['_static']
-=======
 #!/usr/bin/env python
 # -*- coding: utf-8 -*-
 
@@ -113,5 +62,4 @@
 .. _repo-vcs: https://github.com/python-microscope/microscope.git
 .. _gpl-licence: https://www.gnu.org/licenses/gpl-3.0.html
 .. _cockpit-link: https://github.com/MicronOxford/cockpit/
-"""
->>>>>>> 95322a53
+"""